/*
 * Copyright (c) 2019, 2020, Oracle and/or its affiliates. All rights reserved.
 * DO NOT ALTER OR REMOVE COPYRIGHT NOTICES OR THIS FILE HEADER.
 *
 * The Universal Permissive License (UPL), Version 1.0
 *
 * Subject to the condition set forth below, permission is hereby granted to any
 * person obtaining a copy of this software, associated documentation and/or
 * data (collectively the "Software"), free of charge and under any and all
 * copyright rights in the Software, and any and all patent rights owned or
 * freely licensable by each licensor hereunder covering either (i) the
 * unmodified Software as contributed to or provided by such licensor, or (ii)
 * the Larger Works (as defined below), to deal in both
 *
 * (a) the Software, and
 *
 * (b) any piece of software and/or hardware listed in the lrgrwrks.txt file if
 * one is included with the Software each a "Larger Work" to which the Software
 * is contributed by such licensors),
 *
 * without restriction, including without limitation the rights to copy, create
 * derivative works of, display, perform, and distribute the Software and make,
 * use, sell, offer for sale, import, export, have made, and have sold the
 * Software and the Larger Work(s), and to sublicense the foregoing rights on
 * either these or other terms.
 *
 * This license is subject to the following condition:
 *
 * The above copyright notice and either this complete permission notice or at a
 * minimum a reference to the UPL must be included in all copies or substantial
 * portions of the Software.
 *
 * THE SOFTWARE IS PROVIDED "AS IS", WITHOUT WARRANTY OF ANY KIND, EXPRESS OR
 * IMPLIED, INCLUDING BUT NOT LIMITED TO THE WARRANTIES OF MERCHANTABILITY,
 * FITNESS FOR A PARTICULAR PURPOSE AND NONINFRINGEMENT. IN NO EVENT SHALL THE
 * AUTHORS OR COPYRIGHT HOLDERS BE LIABLE FOR ANY CLAIM, DAMAGES OR OTHER
 * LIABILITY, WHETHER IN AN ACTION OF CONTRACT, TORT OR OTHERWISE, ARISING FROM,
 * OUT OF OR IN CONNECTION WITH THE SOFTWARE OR THE USE OR OTHER DEALINGS IN THE
 * SOFTWARE.
 */
package org.graalvm.wasm;

import com.oracle.truffle.api.CompilerDirectives;
import com.oracle.truffle.api.RootCallTarget;
import com.oracle.truffle.api.Truffle;
import com.oracle.truffle.api.nodes.LoopNode;
import com.oracle.truffle.api.nodes.Node;
import org.graalvm.wasm.collection.ByteArrayList;
import org.graalvm.wasm.constants.CallIndirect;
import org.graalvm.wasm.constants.ExportIdentifier;
import org.graalvm.wasm.constants.GlobalModifier;
import org.graalvm.wasm.constants.ImportIdentifier;
import org.graalvm.wasm.constants.Instructions;
import org.graalvm.wasm.constants.LimitsPrefix;
import org.graalvm.wasm.constants.Section;
import org.graalvm.wasm.exception.Failure;
import org.graalvm.wasm.exception.WasmException;
import org.graalvm.wasm.memory.WasmMemory;
import org.graalvm.wasm.nodes.WasmBlockNode;
import org.graalvm.wasm.nodes.WasmCallStubNode;
import org.graalvm.wasm.nodes.WasmIfNode;
import org.graalvm.wasm.nodes.WasmIndirectCallNode;
import org.graalvm.wasm.nodes.WasmNode;
import org.graalvm.wasm.nodes.WasmRootNode;

import java.nio.ByteBuffer;
import java.nio.CharBuffer;
import java.nio.charset.CharacterCodingException;
import java.nio.charset.CharsetDecoder;
import java.nio.charset.CodingErrorAction;
import java.nio.charset.StandardCharsets;
import java.util.ArrayList;

import static org.graalvm.wasm.WasmType.F32_TYPE;
import static org.graalvm.wasm.WasmType.F64_TYPE;
import static org.graalvm.wasm.WasmType.I32_TYPE;
import static org.graalvm.wasm.WasmType.I64_TYPE;
import static org.graalvm.wasm.WasmUtil.unsignedInt32ToLong;

/**
 * Simple recursive-descend parser for the binary WebAssembly format.
 */
public class BinaryParser extends BinaryStreamParser {
    private class ParsingExceptionHandler implements Thread.UncaughtExceptionHandler {
        private Throwable parsingException = null;

        @Override
        public void uncaughtException(Thread t, Throwable e) {
            this.parsingException = e;
        }

        public Throwable parsingException() {
            return parsingException;
        }
    }

    private static final int MIN_DEFAULT_STACK_SIZE = 1_000_000;
    private static final int MAX_DEFAULT_ASYNC_STACK_SIZE = 10_000_000;

    private static final int MAGIC = 0x6d736100;
    private static final int VERSION = 0x00000001;
    // Java indices cannot be bigger than 2^31 - 1.
    private static final long TABLE_MAX_SIZE = Integer.MAX_VALUE;
    private static final long MEMORY_MAX_PAGES = 1 << 16;

    private final WasmLanguage language;
    private final WasmModule module;
    private final ModuleLimits moduleLimits;
    private final int[] limitsResult;

    public BinaryParser(WasmLanguage language, WasmModule module) {
        this(language, module, null);
    }

    @CompilerDirectives.TruffleBoundary
    public BinaryParser(WasmLanguage language, WasmModule module, ModuleLimits moduleLimits) {
        super(module.data());
        this.language = language;
        this.module = module;
        this.limitsResult = new int[2];
        this.moduleLimits = moduleLimits;
    }

    @CompilerDirectives.TruffleBoundary
    public void readModule() {
        if (moduleLimits != null) {
            moduleLimits.checkModuleSize(data.length);
        }
        validateMagicNumberAndVersion();
        readSymbolSections();
    }

    @CompilerDirectives.TruffleBoundary
    public void readInstance(WasmContext context, WasmInstance instance) {
        int binarySize = instance.module().data().length;
        final int asyncParsingBinarySize = WasmOptions.AsyncParsingBinarySize.getValue(context.environment().getOptions());
        if (binarySize < asyncParsingBinarySize) {
            readInstanceSynchronously(context, instance);
        } else {
            final Runnable parsing = new Runnable() {
                @Override
                public void run() {
                    readInstanceSynchronously(context, instance);
                }
            };
            final String name = "wasm-parsing-thread(" + instance.name() + ")";
            final int requestedSize = WasmOptions.AsyncParsingStackSize.getValue(context.environment().getOptions()) * 1000;
            final int defaultSize = Math.max(MIN_DEFAULT_STACK_SIZE, Math.min(2 * binarySize, MAX_DEFAULT_ASYNC_STACK_SIZE));
            final int stackSize = requestedSize != 0 ? requestedSize : defaultSize;
            final Thread parsingThread = new Thread(null, parsing, name, stackSize);
            final ParsingExceptionHandler handler = new ParsingExceptionHandler();
            parsingThread.setUncaughtExceptionHandler(handler);
            parsingThread.start();
            try {
                parsingThread.join();
                if (handler.parsingException() != null) {
                    throw WasmException.create(Failure.UNSPECIFIED_INVALID, "Asynchronous parsing failed.");
                }
            } catch (InterruptedException e) {
                throw WasmException.create(Failure.UNSPECIFIED_INVALID, "Asynchronous parsing interrupted.");
            }
        }
    }

    private void readInstanceSynchronously(WasmContext context, WasmInstance instance) {
        if (tryJumpToSection(Section.CODE)) {
            readCodeSection(context, instance);
        }
    }

    private void validateMagicNumberAndVersion() {
        Assert.assertIntEqual(read4(), MAGIC, "Invalid MAGIC number", Failure.UNSPECIFIED_MALFORMED);
        Assert.assertIntEqual(read4(), VERSION, "Invalid VERSION number", Failure.UNSPECIFIED_MALFORMED);
    }

    private void readSymbolSections() {
        int lastNonCustomSection = -1;
        while (!isEOF()) {
            byte sectionID = read1();

            if (sectionID != Section.CUSTOM) {
                if (sectionID > lastNonCustomSection) {
                    lastNonCustomSection = sectionID;
                } else if (lastNonCustomSection == sectionID) {
                    Assert.fail("Duplicated section " + sectionID, Failure.UNSPECIFIED_MALFORMED);
                } else {
                    Assert.fail("Section " + sectionID + " defined after section " + lastNonCustomSection, Failure.UNSPECIFIED_MALFORMED);
                }
            }

            int size = readUnsignedInt32();
            int startOffset = offset;
            switch (sectionID) {
                case Section.CUSTOM:
                    readCustomSection(size);
                    break;
                case Section.TYPE:
                    readTypeSection();
                    break;
                case Section.IMPORT:
                    readImportSection();
                    break;
                case Section.FUNCTION:
                    readFunctionSection();
                    break;
                case Section.TABLE:
                    readTableSection();
                    break;
                case Section.MEMORY:
                    readMemorySection();
                    break;
                case Section.GLOBAL:
                    readGlobalSection();
                    break;
                case Section.EXPORT:
                    readExportSection();
                    break;
                case Section.START:
                    readStartSection();
                    break;
                case Section.ELEMENT:
                    readElementSection();
                    break;
                case Section.CODE:
                    skipCodeSection();
                    break;
                case Section.DATA:
                    readDataSection(null, null);
                    break;
                default:
                    Assert.fail("invalid section ID: " + sectionID, Failure.UNSPECIFIED_MALFORMED);
            }
            Assert.assertIntEqual(offset - startOffset, size, String.format("Declared section (0x%02X) size is incorrect", sectionID), Failure.UNSPECIFIED_MALFORMED);
        }
    }

    private void readCustomSection(int size) {
        int nextSectionOffset = offset + size;
        String name = readName();
        int dataLength = Math.max(0, nextSectionOffset - offset);
        module.allocateCustomSection(name, offset, dataLength);
        offset += dataLength;
    }

    private void readTypeSection() {
        int numTypes = readVectorLength();
        if (moduleLimits != null) {
            moduleLimits.checkTypeCount(numTypes);
        }
        for (int t = 0; t != numTypes; ++t) {
            byte type = read1();
            switch (type) {
                case 0x60:
                    readFunctionType();
                    break;
                default:
                    Assert.fail("Only function types are supported in the type section", Failure.UNSPECIFIED_MALFORMED);
            }
        }
    }

    private void readImportSection() {
        Assert.assertIntEqual(module.symbolTable().maxGlobalIndex(), -1,
                        "The global index should be -1 when the import section is first read.", Failure.UNSPECIFIED_INVALID);
        int numImports = readVectorLength();
        if (moduleLimits != null) {
            moduleLimits.checkImportCount(numImports);
        }
        for (int i = 0; i != numImports; ++i) {
            String moduleName = readName();
            String memberName = readName();
            byte importType = readImportType();
            switch (importType) {
                case ImportIdentifier.FUNCTION: {
                    int typeIndex = readTypeIndex();
                    module.symbolTable().importFunction(moduleName, memberName, typeIndex);
                    break;
                }
                case ImportIdentifier.TABLE: {
                    byte elemType = readElemType();
                    Assert.assertIntEqual(elemType, ReferenceTypes.FUNCREF, "Invalid element type for table import", Failure.UNSPECIFIED_MALFORMED);
                    readTableLimits(limitsResult);
                    module.symbolTable().importTable(moduleName, memberName, limitsResult[0], limitsResult[1]);
                    break;
                }
                case ImportIdentifier.MEMORY: {
                    readMemoryLimits(limitsResult);
                    module.symbolTable().importMemory(moduleName, memberName, limitsResult[0], limitsResult[1]);
                    break;
                }
                case ImportIdentifier.GLOBAL: {
                    byte type = readValueType();
                    byte mutability = readMutability();
                    int index = module.symbolTable().maxGlobalIndex() + 1;
                    module.symbolTable().importGlobal(moduleName, memberName, index, type, mutability);
                    break;
                }
                default: {
                    Assert.fail(String.format("Invalid import type identifier: 0x%02X", importType), Failure.UNSPECIFIED_MALFORMED);
                }
            }
        }
    }

    private void readFunctionSection() {
        int numFunctions = readVectorLength();
        if (moduleLimits != null) {
            moduleLimits.checkFunctionCount(numFunctions);
        }
        for (int i = 0; i != numFunctions; ++i) {
            int functionTypeIndex = readUnsignedInt32();
            module.symbolTable().declareFunction(functionTypeIndex);
        }
    }

    private void readTableSection() {
        int numTables = readVectorLength();
        Assert.assertIntLessOrEqual(module.symbolTable().tableCount() + numTables, 1, "Can import or declare at most one table per module", Failure.UNSPECIFIED_MALFORMED);
        // Since in the current version of WebAssembly supports at most one table instance per
        // module.
        // this loop should be executed at most once.
        for (byte tableIndex = 0; tableIndex != numTables; ++tableIndex) {
            byte elemType = readElemType();
            Assert.assertIntEqual(elemType, ReferenceTypes.FUNCREF, "Invalid element type for table", Failure.UNSPECIFIED_MALFORMED);
            readTableLimits(limitsResult);
            module.symbolTable().allocateTable(limitsResult[0], limitsResult[1]);
        }
    }

    private void readMemorySection() {
        int numMemories = readVectorLength();
        Assert.assertIntLessOrEqual(module.symbolTable().memoryCount() + numMemories, 1, "Can import or declare at most one memory per module", Failure.UNSPECIFIED_MALFORMED);
        // Since in the current version of WebAssembly supports at most one table instance per
        // module.
        // this loop should be executed at most once.
        for (int i = 0; i != numMemories; ++i) {
            readMemoryLimits(limitsResult);
            module.symbolTable().allocateMemory(limitsResult[0], limitsResult[1]);
        }
    }

    private void skipCodeSection() {
        int numImportedFunctions = module.importedFunctions().size();
        int expectedNumCodeEntries = module.numFunctions() - numImportedFunctions;
        int numCodeEntries = readVectorLength();
        if (expectedNumCodeEntries != numCodeEntries) {
            throw WasmException.format(Failure.UNSPECIFIED_INVALID, "Unexpected number of code entries: %d (%d expected).", numCodeEntries, expectedNumCodeEntries);
        }
        for (int entryIndex = 0; entryIndex != numCodeEntries; ++entryIndex) {
            int codeEntrySize = readUnsignedInt32();
            int nextCodeEntryOffset = offset + codeEntrySize;
            if (moduleLimits != null) {
                moduleLimits.checkFunctionSize(codeEntrySize);
                int localCount = readCodeEntryLocals().size() + module.function(numImportedFunctions + entryIndex).numArguments();
                moduleLimits.checkLocalCount(localCount);
            }
            offset = nextCodeEntryOffset;
        }
    }

    private void readCodeSection(WasmContext context, WasmInstance instance) {
        final int functionIndexOffset = instance.module().importedFunctions().size();
        final int numCodeEntries = readVectorLength();
        WasmRootNode[] rootNodes = new WasmRootNode[numCodeEntries];
        for (int entry = 0; entry != numCodeEntries; ++entry) {
            rootNodes[entry] = createCodeEntry(instance, functionIndexOffset + entry);
        }
        for (int entryIndex = 0; entryIndex != numCodeEntries; ++entryIndex) {
            int codeEntrySize = readUnsignedInt32();
            int startOffset = offset;
            readCodeEntry(instance, functionIndexOffset + entryIndex, rootNodes[entryIndex]);
            Assert.assertIntEqual(offset - startOffset, codeEntrySize, String.format("Code entry %d size is incorrect", entryIndex), Failure.UNSPECIFIED_MALFORMED);
            final int currentEntryIndex = entryIndex;
            context.linker().resolveCodeEntry(module, currentEntryIndex);
        }
    }

    private WasmRootNode createCodeEntry(WasmInstance instance, int funcIndex) {
        final WasmFunction function = module.symbolTable().function(funcIndex);
        WasmCodeEntry codeEntry = new WasmCodeEntry(function, data);
        function.setCodeEntry(codeEntry);

        /*
         * Create the root node and create and set the call target for the body. This needs to be
         * done before reading the body block, because we need to be able to create direct call
         * nodes {@see TruffleRuntime#createDirectCallNode} during parsing.
         */
        WasmRootNode rootNode = new WasmRootNode(language, instance, codeEntry);
        RootCallTarget callTarget = Truffle.getRuntime().createCallTarget(rootNode);
        instance.setTarget(funcIndex, callTarget);

        return rootNode;
    }

    private void readCodeEntry(WasmInstance instance, int funcIndex, WasmRootNode rootNode) {
        /*
         * Initialise the code entry local variables (which contain the parameters and the locals).
         */
        initCodeEntryLocals(funcIndex);

        /* Read (parse) and abstractly interpret the code entry */
        final WasmFunction function = module.symbolTable().function(funcIndex);
        final byte returnTypeId = function.returnType();
        final int returnTypeLength = function.returnTypeLength();
        ExecutionState state = new ExecutionState();
        WasmBlockNode bodyBlock = readBlockBody(instance, rootNode.codeEntry(), state, returnTypeId, false);
        Assert.assertIntEqual(state.stackSize(), returnTypeLength,
                        "Stack size must match the return type length at the function end", Failure.RETURN_SIZE_MISMATCH);
        rootNode.setBody(bodyBlock);

        /* Push a frame slot to the frame descriptor for every local. */
        rootNode.codeEntry().initLocalSlots(rootNode.getFrameDescriptor());

        /* Initialize the Truffle-related components required for execution. */
        if (state.byteConstants().length > 0) {
            rootNode.codeEntry().setByteConstants(state.byteConstants());
        }
        if (state.intConstants().length > 0) {
            rootNode.codeEntry().setIntConstants(state.intConstants());
        }
        if (state.longConstants().length > 0) {
            rootNode.codeEntry().setLongConstants(state.longConstants());
        }
        if (state.branchTables().length > 0) {
            rootNode.codeEntry().setBranchTables(state.branchTables());
        }
        rootNode.codeEntry().setProfileCount(state.profileCount());
        rootNode.codeEntry().initStack(rootNode.getFrameDescriptor(), state.maxStackSize());
    }

    private ByteArrayList readCodeEntryLocals() {
        int numLocalsGroups = readVectorLength();
        ByteArrayList localTypes = new ByteArrayList();
        for (int localGroup = 0; localGroup < numLocalsGroups; localGroup++) {
            int groupLength = readVectorLength();
            byte t = readValueType();
            for (int i = 0; i != groupLength; ++i) {
                localTypes.add(t);
            }
        }
        return localTypes;
    }

    private void initCodeEntryLocals(int funcIndex) {
        WasmCodeEntry codeEntry = module.symbolTable().function(funcIndex).codeEntry();
        int typeIndex = module.symbolTable().function(funcIndex).typeIndex();
        ByteArrayList argumentTypes = module.symbolTable().functionTypeArgumentTypes(typeIndex);
        ByteArrayList localTypes = readCodeEntryLocals();
        byte[] allLocalTypes = ByteArrayList.concat(argumentTypes, localTypes);
        codeEntry.setLocalTypes(allLocalTypes);
    }

    private WasmBlockNode readBlock(WasmInstance instance, WasmCodeEntry codeEntry, ExecutionState state) {
        byte blockTypeId = readBlockType();
        return readBlockBody(instance, codeEntry, state, blockTypeId, false);
    }

    private LoopNode readLoop(WasmInstance instance, WasmCodeEntry codeEntry, ExecutionState state) {
        byte blockTypeId = readBlockType();
        return readLoop(instance, codeEntry, state, blockTypeId);
    }

    private WasmBlockNode readBlockBody(WasmInstance instance, WasmCodeEntry codeEntry, ExecutionState state, byte returnTypeId, boolean isLoopBody) {
        ArrayList<Node> children = new ArrayList<>();
        int startStackSize = state.stackSize();
        int startOffset = offset();
        int startByteConstantOffset = state.byteConstantOffset();
        int startIntConstantOffset = state.intConstantOffset();
        int startLongConstantOffset = state.longConstantOffset();
        int startBranchTableOffset = state.branchTableOffset();
        int startProfileCount = state.profileCount();
        final WasmBlockNode currentBlock = new WasmBlockNode(instance, codeEntry, startOffset, returnTypeId, startStackSize, startByteConstantOffset, startIntConstantOffset, startLongConstantOffset,
                        startBranchTableOffset, startProfileCount);

        state.startBlock(currentBlock, isLoopBody);

        int opcode;
        do {
            opcode = read1() & 0xFF;
            switch (opcode) {
                case Instructions.UNREACHABLE:
                    state.setReachable(false);
                    break;
                case Instructions.NOP:
                    break;
                case Instructions.BLOCK: {
                    // Store the reachability of the current block, to restore it later.
                    boolean reachable = state.isReachable();
                    WasmBlockNode nestedBlock = readBlock(instance, codeEntry, state);
                    children.add(nestedBlock);
                    state.setReachable(reachable);
                    break;
                }
                case Instructions.LOOP: {
                    // Store the reachability of the current block, to restore it later.
                    boolean reachable = state.isReachable();
                    LoopNode loopBlock = readLoop(instance, codeEntry, state);
                    children.add(loopBlock);
                    state.setReachable(reachable);
                    break;
                }
                case Instructions.IF: {
                    // Pop the condition.
                    state.popChecked(I32_TYPE);
                    // Store the reachability of the current block, to restore it later.
                    boolean reachable = state.isReachable();
                    WasmIfNode ifNode = readIf(instance, codeEntry, state);
                    children.add(ifNode);
                    state.setReachable(reachable);
                    break;
                }
                case Instructions.ELSE:
                    // We handle the else instruction in the same way as the end instruction.
                case Instructions.END:
                    // If the end instruction is reachable, then we check that the correct number of
                    // operands are stored on the stack. Otherwise then the stack size must be
                    // adjusted to match the stack size at the continuation point.
                    if (state.isReachable()) {
                        final int actualReturnLength = state.stackSize() - state.getStackSize(0);
                        Assert.assertIntEqual(actualReturnLength, currentBlock.returnLength(), "Wrong number of values on the stack on the end of the block", Failure.RETURN_SIZE_MISMATCH);
                        if (currentBlock.returnLength() == 1) {
                            state.popChecked(currentBlock.returnTypeId());
                            state.push(currentBlock.returnTypeId());
                        }
                    } else {
                        state.unwindStack(state.getStackSize(0));
                        if (currentBlock.returnLength() == 1) {
                            state.push(currentBlock.returnTypeId());
                        }
                    }
                    break;
                case Instructions.BR: {
                    final int unwindLevel = readTargetOffset(state);
                    final int targetStackSize = state.getStackSize(unwindLevel);
                    state.useIntConstant(targetStackSize);
                    state.useIntConstant(state.getContinuationLength(unwindLevel));
                    state.checkContinuationType(unwindLevel);
                    // This instruction is stack-polymorphic.
                    state.setReachable(false);
                    break;
                }
                case Instructions.BR_IF: {
                    state.popChecked(I32_TYPE); // condition
                    final int unwindLevel = readTargetOffset(state);
                    final int targetStackSize = state.getStackSize(unwindLevel);
                    state.useIntConstant(targetStackSize);
                    final int continuationReturnLength = state.getContinuationLength(unwindLevel);
                    state.useIntConstant(continuationReturnLength);
                    state.checkContinuationType(unwindLevel);
                    state.incrementProfileCount();
                    break;
                }
                case Instructions.BR_TABLE: {
                    state.popChecked(I32_TYPE); // index
                    final int numLabels = readVectorLength();
                    // We need to save three tables here, to maintain the mapping target -> state
                    // mapping:
                    // - the length of the return type
                    // - a table containing the branch targets for the instruction
                    // - a table containing the stack state for each corresponding branch target
                    // We encode this in a single array.
                    final int[] branchTable = new int[2 * (numLabels + 1) + 1];
                    int continuationReturnLength = -1;
                    // The BR_TABLE instruction behaves like a 'switch' statement.
                    // There is one extra label for the 'default' case.
                    for (int i = 0; i != numLabels + 1; ++i) {
                        final int unwindLevel = readTargetOffset();
                        branchTable[1 + 2 * i + 0] = unwindLevel;
                        branchTable[1 + 2 * i + 1] = state.getStackSize(unwindLevel);
                        final int targetContinuationLength = state.getContinuationLength(unwindLevel);
                        state.checkContinuationType(unwindLevel);
                        if (continuationReturnLength == -1) {
                            continuationReturnLength = targetContinuationLength;
                        } else {
                            Assert.assertIntEqual(continuationReturnLength, targetContinuationLength,
                                            "All target blocks in br.table must have the same return type length.", Failure.TABLE_TARGET_MISMATCH);
                        }
                    }
                    branchTable[0] = continuationReturnLength;
                    // The offset to the branch table.
                    state.saveBranchTable(branchTable);
                    // This instruction is stack-polymorphic.
                    state.setReachable(false);
                    break;
                }
                case Instructions.RETURN: {
                    // Pop the stack values used as the return values.
                    Assert.assertIntLessOrEqual(codeEntry.function().returnTypeLength(), 1, Failure.MULTIPLE_RETURN_VALUES);
                    if (codeEntry.function().returnTypeLength() == 1) {
                        state.popChecked(codeEntry.function().returnType());
                    }
                    state.useIntConstant(state.depth());
                    state.useIntConstant(state.getRootBlockReturnLength());
                    // This instruction is stack-polymorphic.
                    state.setReachable(false);
                    break;
                }
                case Instructions.CALL: {
                    final int functionIndex = readFunctionIndex(state);

                    // Pop arguments
                    final WasmFunction function = module.symbolTable().function(functionIndex);
                    for (int i = function.numArguments() - 1; i >= 0; --i) {
                        state.popChecked(function.argumentTypeAt(i));
                    }

                    // Push return value
                    Assert.assertIntLessOrEqual(function.returnTypeLength(), 1, Failure.MULTIPLE_RETURN_VALUES);
                    if (function.returnTypeLength() == 1) {
                        state.push(function.returnType());
                    }

                    // We deliberately do not create the call node during parsing,
                    // because the call target is only created after the code entry is parsed.
                    // The code entry might not be yet parsed when we encounter this call.
                    //
                    // Furthermore, if the call target is imported from another module,
                    // then that other module might not have been parsed yet.
                    // Therefore, the call node will be created lazily during linking,
                    // after the call target from the other module exists.
                    children.add(new WasmCallStubNode(function));
                    final int stubIndex = children.size() - 1;
                    module.addLinkAction((context, inst) -> context.linker().resolveCallsite(inst, currentBlock, stubIndex, function));

                    break;
                }
                case Instructions.CALL_INDIRECT: {
                    int expectedFunctionTypeIndex = readTypeIndex(state);

                    // Pop the function index to call
                    state.popChecked(I32_TYPE);

                    // Pop arguments
                    for (int i = module.symbolTable().functionTypeArgumentCount(expectedFunctionTypeIndex) - 1; i >= 0; --i) {
                        state.popChecked(module.symbolTable().functionTypeArgumentTypeAt(expectedFunctionTypeIndex, i));
                    }
                    // Push return value
                    final int returnLength = module.symbolTable().functionTypeReturnTypeLength(expectedFunctionTypeIndex);
                    Assert.assertIntLessOrEqual(returnLength, 1, Failure.MULTIPLE_RETURN_VALUES);
                    if (returnLength == 1) {
                        state.push(module.symbolTable().functionTypeReturnType(expectedFunctionTypeIndex));
                    }

                    children.add(WasmIndirectCallNode.create());
                    Assert.assertIntEqual(read1(), CallIndirect.ZERO_TABLE, "CALL_INDIRECT: Instruction must end with 0x00", Failure.UNSPECIFIED_MALFORMED);
                    break;
                }
                case Instructions.DROP:
                    state.pop();
                    break;
                case Instructions.SELECT:
                    state.popChecked(I32_TYPE); // condition
                    final byte t = state.pop(); // first operand
                    state.popChecked(t); // second operand
                    state.push(t);
                    break;
                case Instructions.LOCAL_GET: {
                    final int localIndex = readLocalIndex(state);
                    // Assert localIndex exists.
                    Assert.assertIntLessOrEqual(localIndex, codeEntry.numLocals(), "Invalid local index for local.get", Failure.UNSPECIFIED_MALFORMED);
                    state.push(codeEntry.localType(localIndex));
                    break;
                }
                case Instructions.LOCAL_SET: {
                    final int localIndex = readLocalIndex(state);
                    // Assert localIndex exists.
                    Assert.assertIntLessOrEqual(localIndex, codeEntry.numLocals(), "Invalid local index for local.set", Failure.UNSPECIFIED_MALFORMED);
                    state.popChecked(codeEntry.localType(localIndex));
                    break;
                }
                case Instructions.LOCAL_TEE: {
                    final int localIndex = readLocalIndex(state);
                    // Assert localIndex exists.
                    Assert.assertIntLessOrEqual(localIndex, codeEntry.numLocals(), "Invalid local index for local.tee", Failure.UNSPECIFIED_MALFORMED);
                    state.popChecked(codeEntry.localType(localIndex));
                    state.push(codeEntry.localType(localIndex));
                    break;
                }
                case Instructions.GLOBAL_GET: {
                    final int index = readGlobalIndex(state);
                    Assert.assertIntLessOrEqual(index, module.symbolTable().maxGlobalIndex(),
                                    "Invalid global index for global.get.", Failure.UNSPECIFIED_MALFORMED);
                    state.push(module.symbolTable().globalValueType(index));
                    break;
                }
                case Instructions.GLOBAL_SET: {
                    final int index = readGlobalIndex(state);
                    // Assert localIndex exists.
                    Assert.assertIntLessOrEqual(index, module.symbolTable().maxGlobalIndex(),
                                    "Invalid global index for global.set.", Failure.UNSPECIFIED_MALFORMED);
                    // Assert that the global is mutable.
                    Assert.assertTrue(module.symbolTable().globalMutability(index) == GlobalModifier.MUTABLE,
                                    "Immutable globals cannot be set: " + index, Failure.UNSPECIFIED_MALFORMED);
                    state.popChecked(module.symbolTable().globalValueType(index));
                    break;
                }
                case Instructions.F32_LOAD:
                    load(state, F32_TYPE);
                    break;
                case Instructions.F64_LOAD:
                    load(state, F64_TYPE);
                    break;
                case Instructions.I32_LOAD:
                case Instructions.I32_LOAD8_S:
                case Instructions.I32_LOAD8_U:
                case Instructions.I32_LOAD16_S:
                case Instructions.I32_LOAD16_U:
                    load(state, I32_TYPE);
                    break;
                case Instructions.I64_LOAD:
                case Instructions.I64_LOAD8_S:
                case Instructions.I64_LOAD8_U:
                case Instructions.I64_LOAD16_S:
                case Instructions.I64_LOAD16_U:
                case Instructions.I64_LOAD32_S:
<<<<<<< HEAD
                case Instructions.I64_LOAD32_U: {
                    // We don't store the `align` literal, as our implementation does not make use
                    // of it, but we need to store its byte length, so that we can skip it
                    // during execution.
                    readUnsignedInt32(); // align
                    readUnsignedInt32(state); // load offset
                    state.pop();   // Base address.
                    state.push();  // Loaded value.
=======
                case Instructions.I64_LOAD32_U:
                    load(state, I64_TYPE);
>>>>>>> a90f4e05
                    break;
                case Instructions.F32_STORE:
                    store(state, F32_TYPE);
                    break;
                case Instructions.F64_STORE:
                    store(state, F64_TYPE);
                    break;
                case Instructions.I32_STORE:
                case Instructions.I32_STORE_8:
                case Instructions.I32_STORE_16:
                    store(state, I32_TYPE);
                    break;
                case Instructions.I64_STORE:
                case Instructions.I64_STORE_8:
                case Instructions.I64_STORE_16:
<<<<<<< HEAD
                case Instructions.I64_STORE_32: {
                    // We don't store the `align` literal, as our implementation does not make use
                    // of it, but we need to store its byte length, so that we can skip it
                    // during the execution.
                    readUnsignedInt32(); // align
                    readUnsignedInt32(state); // store offset
                    state.pop();  // Value to store.
                    state.pop();  // Base address.
=======
                case Instructions.I64_STORE_32:
                    store(state, I64_TYPE);
>>>>>>> a90f4e05
                    break;
                case Instructions.MEMORY_SIZE:
                    // Skip the constant 0x00.
                    read1();
                    state.push(I32_TYPE);
                    break;
                case Instructions.MEMORY_GROW: {
                    // Skip the constant 0x00.
                    read1();
                    state.popChecked(I32_TYPE);
                    state.push(I32_TYPE);
                    break;
                }
                case Instructions.I32_CONST:
                    readSignedInt32(state);
                    state.push(I32_TYPE);
                    break;
                case Instructions.I64_CONST:
                    readSignedInt64(state);
                    state.push(I64_TYPE);
                    break;
                case Instructions.F32_CONST:
                    read4();
                    state.push(F32_TYPE);
                    break;
                case Instructions.F64_CONST:
                    read8();
                    state.push(F64_TYPE);
                    break;
                case Instructions.I32_EQZ:
                    state.popChecked(I32_TYPE);
                    state.push(I32_TYPE);
                    break;
                case Instructions.I32_EQ:
                case Instructions.I32_NE:
                case Instructions.I32_LT_S:
                case Instructions.I32_LT_U:
                case Instructions.I32_GT_S:
                case Instructions.I32_GT_U:
                case Instructions.I32_LE_S:
                case Instructions.I32_LE_U:
                case Instructions.I32_GE_S:
                case Instructions.I32_GE_U:
                    state.popChecked(I32_TYPE);
                    state.popChecked(I32_TYPE);
                    state.push(I32_TYPE);
                    break;
                case Instructions.I64_EQZ:
                    state.popChecked(I64_TYPE);
                    state.push(I32_TYPE);
                    break;
                case Instructions.I64_EQ:
                case Instructions.I64_NE:
                case Instructions.I64_LT_S:
                case Instructions.I64_LT_U:
                case Instructions.I64_GT_S:
                case Instructions.I64_GT_U:
                case Instructions.I64_LE_S:
                case Instructions.I64_LE_U:
                case Instructions.I64_GE_S:
                case Instructions.I64_GE_U:
                    state.popChecked(I64_TYPE);
                    state.popChecked(I64_TYPE);
                    state.push(I32_TYPE);
                    break;
                case Instructions.F32_EQ:
                case Instructions.F32_NE:
                case Instructions.F32_LT:
                case Instructions.F32_GT:
                case Instructions.F32_LE:
                case Instructions.F32_GE:
                    state.popChecked(F32_TYPE);
                    state.popChecked(F32_TYPE);
                    state.push(I32_TYPE);
                    break;
                case Instructions.F64_EQ:
                case Instructions.F64_NE:
                case Instructions.F64_LT:
                case Instructions.F64_GT:
                case Instructions.F64_LE:
                case Instructions.F64_GE:
                    state.popChecked(F64_TYPE);
                    state.popChecked(F64_TYPE);
                    state.push(I32_TYPE);
                    break;
                case Instructions.I32_CLZ:
                case Instructions.I32_CTZ:
                case Instructions.I32_POPCNT:
                    state.popChecked(I32_TYPE);
                    state.push(I32_TYPE);
                    break;
                case Instructions.I32_ADD:
                case Instructions.I32_SUB:
                case Instructions.I32_MUL:
                case Instructions.I32_DIV_S:
                case Instructions.I32_DIV_U:
                case Instructions.I32_REM_S:
                case Instructions.I32_REM_U:
                case Instructions.I32_AND:
                case Instructions.I32_OR:
                case Instructions.I32_XOR:
                case Instructions.I32_SHL:
                case Instructions.I32_SHR_S:
                case Instructions.I32_SHR_U:
                case Instructions.I32_ROTL:
                case Instructions.I32_ROTR:
                    state.popChecked(I32_TYPE);
                    state.popChecked(I32_TYPE);
                    state.push(I32_TYPE);
                    break;
                case Instructions.I64_CLZ:
                case Instructions.I64_CTZ:
                case Instructions.I64_POPCNT:
                    state.popChecked(I64_TYPE);
                    state.push(I64_TYPE);
                    break;
                case Instructions.I64_ADD:
                case Instructions.I64_SUB:
                case Instructions.I64_MUL:
                case Instructions.I64_DIV_S:
                case Instructions.I64_DIV_U:
                case Instructions.I64_REM_S:
                case Instructions.I64_REM_U:
                case Instructions.I64_AND:
                case Instructions.I64_OR:
                case Instructions.I64_XOR:
                case Instructions.I64_SHL:
                case Instructions.I64_SHR_S:
                case Instructions.I64_SHR_U:
                case Instructions.I64_ROTL:
                case Instructions.I64_ROTR:
                    state.popChecked(I64_TYPE);
                    state.popChecked(I64_TYPE);
                    state.push(I64_TYPE);
                    break;
                case Instructions.F32_ABS:
                case Instructions.F32_NEG:
                case Instructions.F32_CEIL:
                case Instructions.F32_FLOOR:
                case Instructions.F32_TRUNC:
                case Instructions.F32_NEAREST:
                case Instructions.F32_SQRT:
                    state.popChecked(F32_TYPE);
                    state.push(F32_TYPE);
                    break;
                case Instructions.F32_ADD:
                case Instructions.F32_SUB:
                case Instructions.F32_MUL:
                case Instructions.F32_DIV:
                case Instructions.F32_MIN:
                case Instructions.F32_MAX:
                case Instructions.F32_COPYSIGN:
                    state.popChecked(F32_TYPE);
                    state.popChecked(F32_TYPE);
                    state.push(F32_TYPE);
                    break;
                case Instructions.F64_ABS:
                case Instructions.F64_NEG:
                case Instructions.F64_CEIL:
                case Instructions.F64_FLOOR:
                case Instructions.F64_TRUNC:
                case Instructions.F64_NEAREST:
                case Instructions.F64_SQRT:
                    state.popChecked(F64_TYPE);
                    state.push(F64_TYPE);
                    break;
                case Instructions.F64_ADD:
                case Instructions.F64_SUB:
                case Instructions.F64_MUL:
                case Instructions.F64_DIV:
                case Instructions.F64_MIN:
                case Instructions.F64_MAX:
                case Instructions.F64_COPYSIGN:
                    state.popChecked(F64_TYPE);
                    state.popChecked(F64_TYPE);
                    state.push(F64_TYPE);
                    break;
                case Instructions.I32_WRAP_I64:
                    state.popChecked(I64_TYPE);
                    state.push(I32_TYPE);
                    break;
                case Instructions.I32_TRUNC_F32_S:
                case Instructions.I32_TRUNC_F32_U:
                    state.popChecked(F32_TYPE);
                    state.push(I32_TYPE);
                    break;
                case Instructions.I32_TRUNC_F64_S:
                case Instructions.I32_TRUNC_F64_U:
                    state.popChecked(F64_TYPE);
                    state.push(I32_TYPE);
                    break;
                case Instructions.I64_EXTEND_I32_S:
                case Instructions.I64_EXTEND_I32_U:
                    state.popChecked(I32_TYPE);
                    state.push(I64_TYPE);
                    break;
                case Instructions.I64_TRUNC_F32_S:
                case Instructions.I64_TRUNC_F32_U:
                    state.popChecked(F32_TYPE);
                    state.push(I64_TYPE);
                    break;
                case Instructions.I64_TRUNC_F64_S:
                case Instructions.I64_TRUNC_F64_U:
                    state.popChecked(F64_TYPE);
                    state.push(I64_TYPE);
                    break;
                case Instructions.F32_CONVERT_I32_S:
                case Instructions.F32_CONVERT_I32_U:
                    state.popChecked(I32_TYPE);
                    state.push(F32_TYPE);
                    break;
                case Instructions.F32_CONVERT_I64_S:
                case Instructions.F32_CONVERT_I64_U:
                    state.popChecked(I64_TYPE);
                    state.push(F32_TYPE);
                    break;
                case Instructions.F32_DEMOTE_F64:
                    state.popChecked(F64_TYPE);
                    state.push(F32_TYPE);
                    break;
                case Instructions.F64_CONVERT_I32_S:
                case Instructions.F64_CONVERT_I32_U:
                    state.popChecked(I32_TYPE);
                    state.push(F64_TYPE);
                    break;
                case Instructions.F64_CONVERT_I64_S:
                case Instructions.F64_CONVERT_I64_U:
                    state.popChecked(I64_TYPE);
                    state.push(F64_TYPE);
                    break;
                case Instructions.F64_PROMOTE_F32:
                    state.popChecked(F32_TYPE);
                    state.push(F64_TYPE);
                    break;
                case Instructions.I32_REINTERPRET_F32:
                    state.popChecked(F32_TYPE);
                    state.push(I32_TYPE);
                    break;
                case Instructions.I64_REINTERPRET_F64:
                    state.popChecked(F64_TYPE);
                    state.push(I64_TYPE);
                    break;
                case Instructions.F32_REINTERPRET_I32:
                    state.popChecked(I32_TYPE);
                    state.push(F32_TYPE);
                    break;
                case Instructions.F64_REINTERPRET_I64:
                    state.popChecked(I64_TYPE);
                    state.push(F64_TYPE);
                    break;
                default:
                    Assert.fail(Assert.format("Unknown opcode: 0x%02x", opcode), Failure.UNSPECIFIED_MALFORMED);
                    break;
            }
        } while (opcode != Instructions.END && opcode != Instructions.ELSE);
        currentBlock.initialize(toArray(children),
                        offset() - startOffset, state.byteConstantOffset() - startByteConstantOffset,
                        state.intConstantOffset() - startIntConstantOffset, state.longConstantOffset() - startLongConstantOffset,
                        state.branchTableOffset() - startBranchTableOffset, state.profileCount() - startProfileCount);

        state.endBlock();

        return currentBlock;
    }

    private void store(ExecutionState state, byte type) {
        // We don't store the `align` literal, as our implementation does not make use
        // of it, but we need to store its byte length, so that we can skip it
        // during the execution.
        if (mustPoolLeb128()) {
            state.useByteConstant(peekLeb128Length(data, offset));
        }
        readUnsignedInt32(); // align hint
        readUnsignedInt32(state); // store offset
        state.popChecked(type); // value to store
        state.popChecked(I32_TYPE); // base address
    }

    private void load(ExecutionState state, byte type) {
        // We don't store the `align` literal, as our implementation does not make use
        // of it, but we need to store its byte length, so that we can skip it
        // during execution.
        if (mustPoolLeb128()) {
            state.useByteConstant(peekLeb128Length(data, offset));
        }
        readUnsignedInt32(); // align hint
        readUnsignedInt32(state); // load offset
        state.popChecked(I32_TYPE); // base address
        state.push(type); // loaded value
    }

    static Node[] toArray(ArrayList<Node> list) {
        if (list.size() == 0) {
            return null;
        }
        return list.toArray(new Node[list.size()]);
    }

    private LoopNode readLoop(WasmInstance instance, WasmCodeEntry codeEntry, ExecutionState state, byte returnTypeId) {
        final int initialStackPointer = state.stackSize();

        WasmBlockNode loopBlock = readBlockBody(instance, codeEntry, state, returnTypeId, true);

        // TODO: Hack to correctly set the stack pointer for abstract interpretation.
        // If a block has branch instructions that target "shallower" blocks which return no value,
        // then it can leave no values in the stack, which is invalid for our abstract
        // interpretation.
        // Correct the stack pointer to the value it would have in case there were no branch
        // instructions.
        state.unwindStack(returnTypeId != WasmType.VOID_TYPE ? initialStackPointer + 1 : initialStackPointer);

        return Truffle.getRuntime().createLoopNode(loopBlock);
    }

    private WasmIfNode readIf(WasmInstance instance, WasmCodeEntry codeEntry, ExecutionState state) {
        byte blockTypeId = readBlockType();
        // Note: the condition value was already popped at this point.
        int stackSizeAfterCondition = state.stackSize();

        // Read true branch.
        int startOffset = offset();
        WasmBlockNode trueBranchBlock = readBlockBody(instance, codeEntry, state, blockTypeId, false);

        // If a block has branch instructions that target "shallower" blocks which return no value,
        // then it can leave no values in the stack, which is invalid for our abstract
        // interpretation.
        // Correct the stack pointer to the value it would have in case there were no branch
        // instructions.
        state.unwindStack(stackSizeAfterCondition);

        // Read false branch, if it exists.
        WasmNode falseBranchBlock = null;
        if (peek1(-1) == Instructions.ELSE) {
            falseBranchBlock = readBlockBody(instance, codeEntry, state, blockTypeId, false);
        } else if (blockTypeId != WasmType.VOID_TYPE) {
            Assert.fail("An if statement without an else branch block cannot return values.", Failure.UNSPECIFIED_MALFORMED);
        }
        int stackSizeBeforeCondition = stackSizeAfterCondition + 1;
        return new WasmIfNode(instance, codeEntry, trueBranchBlock, falseBranchBlock, offset() - startOffset, blockTypeId, stackSizeBeforeCondition);
    }

    private void readElementSection() {
        int numElements = readVectorLength();
        if (moduleLimits != null) {
            moduleLimits.checkElementSegmentCount(numElements);
        }
        for (int elemSegmentId = 0; elemSegmentId != numElements; ++elemSegmentId) {
            int tableIndex = readUnsignedInt32();
            // At the moment, WebAssembly (1.0, MVP) only supports one table instance, thus the only
            // valid table index is 0.
            // Support for different table indices and "segment flags" might be added in the future
            // (see
            // https://github.com/WebAssembly/bulk-memory-operations/blob/master/proposals/bulk-memory-operations/Overview.md#element-segments).
            Assert.assertIntEqual(tableIndex, 0, "Invalid table index", Failure.UNSPECIFIED_MALFORMED);

            // Table offset expression must be a constant expression with result type i32.
            // https://webassembly.github.io/spec/core/syntax/modules.html#element-segments
            // https://webassembly.github.io/spec/core/valid/instructions.html#constant-expressions

            // Read the offset expression.
            byte instruction = read1();
            int offsetAddress = -1;
            int offsetGlobalIndex = -1;
            switch (instruction) {
                case Instructions.I32_CONST: {
                    offsetAddress = readSignedInt32();
                    readEnd();
                    break;
                }
                case Instructions.GLOBAL_GET: {
                    offsetGlobalIndex = readGlobalIndex();
                    readEnd();
                    break;
                }
                default: {
                    Assert.fail(String.format("Invalid instruction for table offset expression: 0x%02X", instruction), Failure.UNSPECIFIED_MALFORMED);
                }
            }

            // Copy the contents, or schedule a linker task for this.
            int segmentLength = readVectorLength();
            final SymbolTable symbolTable = module.symbolTable();
            final int currentElemSegmentId = elemSegmentId;
            final int currentOffsetAddress = offsetAddress;
            final int currentOffsetGlobalIndex = offsetGlobalIndex;
            final int[] functionIndices = new int[segmentLength];
            for (int index = 0; index != segmentLength; ++index) {
                final int functionIndex = readDeclaredFunctionIndex();
                functionIndices[index] = functionIndex;
            }
            module.addLinkAction((context, instance) -> {
                // Note: we do not check if the earlier element segments were executed,
                // and we do not try to execute the element segments in order,
                // as we do with data sections and the memory.
                // Instead, if any table element is written more than once, we report an error.
                // Thus, the order in which the element sections are loaded is not important
                // (also, I did not notice the toolchains overriding the same element slots,
                // or anything in the spec about that).
                WasmFunction[] elements = new WasmFunction[segmentLength];
                for (int index = 0; index != segmentLength; ++index) {
                    final int functionIndex = functionIndices[index];
                    final WasmFunction function = symbolTable.function(functionIndex);
                    elements[index] = function;
                }
                context.linker().resolveElemSegment(context, instance, currentElemSegmentId, currentOffsetAddress, currentOffsetGlobalIndex, segmentLength, elements);
            });
        }
    }

    private void readEnd() {
        byte instruction = read1();
        Assert.assertByteEqual(instruction, (byte) Instructions.END, "Initialization expression must end with an END", Failure.UNSPECIFIED_MALFORMED);
    }

    private void readStartSection() {
        int startFunctionIndex = readDeclaredFunctionIndex();
        module.symbolTable().setStartFunction(startFunctionIndex);
    }

    private void readExportSection() {
        int numExports = readVectorLength();
        if (moduleLimits != null) {
            moduleLimits.checkExportCount(numExports);
        }
        for (int i = 0; i != numExports; ++i) {
            String exportName = readName();
            byte exportType = readExportType();
            switch (exportType) {
                case ExportIdentifier.FUNCTION: {
                    int functionIndex = readDeclaredFunctionIndex();
                    module.symbolTable().exportFunction(functionIndex, exportName);
                    break;
                }
                case ExportIdentifier.TABLE: {
                    int tableIndex = readTableIndex();
                    Assert.assertTrue(module.symbolTable().tableExists(), "No table was imported or declared, so cannot export a table", Failure.UNSPECIFIED_MALFORMED);
                    Assert.assertIntEqual(tableIndex, 0, "Cannot export table index different than zero (only one table per module allowed)", Failure.UNSPECIFIED_MALFORMED);
                    module.symbolTable().exportTable(exportName);
                    break;
                }
                case ExportIdentifier.MEMORY: {
                    readMemoryIndex();
                    module.symbolTable().exportMemory(exportName);
                    break;
                }
                case ExportIdentifier.GLOBAL: {
                    int index = readGlobalIndex();
                    module.symbolTable().exportGlobal(exportName, index);
                    break;
                }
                default: {
                    Assert.fail(String.format("Invalid export type identifier: 0x%02X", exportType), Failure.UNSPECIFIED_MALFORMED);
                }
            }
        }
    }

    private void readGlobalSection() {
        int numGlobals = readVectorLength();
        if (moduleLimits != null) {
            moduleLimits.checkGlobalCount(numGlobals);
        }
        int startingGlobalIndex = module.symbolTable().maxGlobalIndex() + 1;
        for (int globalIndex = startingGlobalIndex; globalIndex != startingGlobalIndex + numGlobals; globalIndex++) {
            byte type = readValueType();
            // 0x00 means const, 0x01 means var
            byte mutability = readMutability();
            long value = 0;
            int existingIndex = -1;
            byte instruction = read1();
            final boolean isInitialized;
            // Global initialization expressions must be constant expressions:
            // https://webassembly.github.io/spec/core/valid/instructions.html#constant-expressions
            switch (instruction) {
                case Instructions.I32_CONST:
                    value = readSignedInt32();
                    isInitialized = true;
                    break;
                case Instructions.I64_CONST:
                    value = readSignedInt64();
                    isInitialized = true;
                    break;
                case Instructions.F32_CONST:
                    value = readFloatAsInt32();
                    isInitialized = true;
                    break;
                case Instructions.F64_CONST:
                    value = readFloatAsInt64();
                    isInitialized = true;
                    break;
                case Instructions.GLOBAL_GET:
                    existingIndex = readGlobalIndex();
                    isInitialized = false;
                    break;
                default:
                    throw Assert.fail(String.format("Invalid instruction for global initialization: 0x%02X", instruction), Failure.UNSPECIFIED_MALFORMED);
            }
            instruction = read1();
            Assert.assertByteEqual(instruction, (byte) Instructions.END, "Global initialization must end with END", Failure.UNSPECIFIED_MALFORMED);
            module.symbolTable().declareGlobal(globalIndex, type, mutability);
            final int currentGlobalIndex = globalIndex;
            final int currentExistingIndex = existingIndex;
            final long currentValue = value;
            module.addLinkAction((context, instance) -> {
                final GlobalRegistry globals = context.globals();
                final int address = instance.globalAddress(currentGlobalIndex);
                if (isInitialized) {
                    globals.storeLong(address, currentValue);
                    context.linker().resolveGlobalInitialization(instance, currentGlobalIndex);
                } else {
                    if (!module.symbolTable().importedGlobals().containsKey(currentExistingIndex)) {
                        // The current WebAssembly spec says constant expressions can only refer to
                        // imported globals. We can easily remove this restriction in the future.
                        Assert.fail("The initializer for global " + currentGlobalIndex + " in module '" + module.name() +
                                        "' refers to a non-imported global.", Failure.UNSPECIFIED_MALFORMED);
                    }
                    context.linker().resolveGlobalInitialization(context, instance, currentGlobalIndex, currentExistingIndex);
                }
            });
        }
    }

    private void readDataSection(WasmContext linkedContext, WasmInstance linkedInstance) {
        int numDataSegments = readVectorLength();
        if (moduleLimits != null) {
            moduleLimits.checkDataSegmentCount(numDataSegments);
        }
        for (int dataSegmentId = 0; dataSegmentId != numDataSegments; ++dataSegmentId) {
            int memIndex = readUnsignedInt32();
            // At the moment, WebAssembly only supports one memory instance, thus the only valid
            // memory index is 0.
            Assert.assertIntEqual(memIndex, 0, "Invalid memory index, only the memory index 0 is currently supported.", Failure.UNSPECIFIED_MALFORMED);
            byte instruction = read1();

            // Data dataOffset expression must be a constant expression with result type i32.
            // https://webassembly.github.io/spec/core/syntax/modules.html#data-segments
            // https://webassembly.github.io/spec/core/valid/instructions.html#constant-expressions

            // Read the offset expression.
            int offsetAddress = -1;
            int offsetGlobalIndex = -1;
            switch (instruction) {
                case Instructions.I32_CONST:
                    offsetAddress = readSignedInt32();
                    readEnd();
                    break;
                case Instructions.GLOBAL_GET:
                    offsetGlobalIndex = readGlobalIndex();
                    readEnd();
                    break;
                default:
                    Assert.fail(String.format("Invalid instruction for data offset expression: 0x%02X", instruction), Failure.UNSPECIFIED_MALFORMED);
            }

            int byteLength = readVectorLength();

            if (linkedInstance != null) {
                if (offsetGlobalIndex != -1) {
                    int offsetGlobalAddress = linkedInstance.globalAddress(offsetGlobalIndex);
                    offsetAddress = linkedContext.globals().loadAsInt(offsetGlobalAddress);
                }

                // Reading of the data segment is called after linking, so initialize the memory
                // directly.
                final WasmMemory memory = linkedInstance.memory();
                for (int writeOffset = 0; writeOffset != byteLength; ++writeOffset) {
                    byte b = read1();
                    memory.store_i32_8(null, offsetAddress + writeOffset, b);
                }
            } else {
                // Reading of the data segment occurs during parsing, so add a linker action.
                byte[] dataSegment = new byte[byteLength];
                for (int writeOffset = 0; writeOffset != byteLength; ++writeOffset) {
                    byte b = read1();
                    dataSegment[writeOffset] = b;
                }
                final int currentDataSegmentId = dataSegmentId;
                final int currentOffsetAddress = offsetAddress;
                final int currentOffsetGlobalIndex = offsetGlobalIndex;
                module.addLinkAction((context, instance) -> context.linker().resolveDataSegment(context, instance, currentDataSegmentId, currentOffsetAddress, currentOffsetGlobalIndex, byteLength,
                                dataSegment));
            }
        }
    }

    private void readFunctionType() {
        int paramsLength = readVectorLength();
        int resultLength = peekUnsignedInt32(paramsLength, true);
        resultLength = (resultLength == 0x40) ? 0 : resultLength;
        if (moduleLimits != null) {
            moduleLimits.checkParamCount(paramsLength);
            moduleLimits.checkReturnCount(resultLength);
        }
        int idx = module.symbolTable().allocateFunctionType(paramsLength, resultLength);
        readParameterList(idx, paramsLength);
        readResultList(idx);
    }

    private void readParameterList(int funcTypeIdx, int numParams) {
        for (int paramIdx = 0; paramIdx != numParams; ++paramIdx) {
            byte type = readValueType();
            module.symbolTable().registerFunctionTypeParameterType(funcTypeIdx, paramIdx, type);
        }
    }

    // Specification seems ambiguous:
    // https://webassembly.github.io/spec/core/binary/types.html#result-types
    // According to the spec, the result type can only be 0x40 (void) or 0xtt, where tt is a value
    // type.
    // However, the Wasm binary compiler produces binaries with either 0x00 or 0x01 0xtt. Therefore,
    // we support both.
    private void readResultList(int funcTypeIdx) {
        byte b = read1();
        switch (b) {
            case WasmType.VOID_TYPE:  // special byte indicating empty return type (same as above)
                break;
            case 0x00:  // empty vector
                break;
            case 0x01:  // vector with one element (produced by the Wasm binary compiler)
                byte type = readValueType();
                module.symbolTable().registerFunctionTypeReturnType(funcTypeIdx, 0, type);
                break;
            default:
                Assert.fail(String.format("Invalid return value specifier: 0x%02X", b), Failure.UNSPECIFIED_MALFORMED);
        }
    }

    private boolean isEOF() {
        return offset == data.length;
    }

    private int readVectorLength() {
        return readUnsignedInt32();
    }

    private int readDeclaredFunctionIndex() {
        final int index = readUnsignedInt32();
        module.symbolTable().checkFunctionIndex(index);
        return index;
    }

    private int readTypeIndex() {
        return readUnsignedInt32();
    }

    private int readTypeIndex(ExecutionState state) {
        return readUnsignedInt32(state);
    }

    private int readFunctionIndex(ExecutionState state) {
        return readUnsignedInt32(state);
    }

    private int readTableIndex() {
        return readUnsignedInt32();
    }

    private int readMemoryIndex() {
        return readUnsignedInt32();
    }

    private int readGlobalIndex() {
        return readUnsignedInt32();
    }

    private int readGlobalIndex(ExecutionState state) {
        return readUnsignedInt32(state);
    }

    private int readLocalIndex(ExecutionState state) {
        return readUnsignedInt32(state);
    }

    private int readTargetOffset() {
        return readUnsignedInt32(null);
    }

    private int readTargetOffset(ExecutionState state) {
        return readUnsignedInt32(state);
    }

    private byte readExportType() {
        return read1();
    }

    private byte readImportType() {
        return read1();
    }

    private byte readElemType() {
        return read1();
    }

    private void readTableLimits(int[] out) {
        long upperBound = (moduleLimits == null) ? TABLE_MAX_SIZE : moduleLimits.getTableSizeLimit();
        readLimits(upperBound, "initial table size", "max table size", out);
    }

    private void readMemoryLimits(int[] out) {
        long upperBound = (moduleLimits == null) ? MEMORY_MAX_PAGES : moduleLimits.getMemorySizeLimit();
        readLimits(upperBound, "initial memory size", "max memory size", out);
    }

    private void readLimits(long upperBound, String minName, String maxName, int[] out) {
        byte limitsPrefix = readLimitsPrefix();
        switch (limitsPrefix) {
            case LimitsPrefix.NO_MAX: {
                out[0] = readUnsignedInt32();
                out[1] = -1;
                break;
            }
            case LimitsPrefix.WITH_MAX: {
                out[0] = readUnsignedInt32();
                out[1] = readUnsignedInt32();
                break;
            }
            default:
                Assert.fail(String.format("Invalid limits prefix (expected 0x00 or 0x01, got 0x%02X", limitsPrefix), Failure.UNSPECIFIED_MALFORMED);
        }

        // Convert min and max to longs to avoid checking bounds on overflowed values.
        long longMin = unsignedInt32ToLong(out[0]);
        long longMax = unsignedInt32ToLong(out[1]);
        Assert.assertLongLessOrEqual(longMin, upperBound, "Invalid " + minName + ", must be less than upper bound", Failure.UNSPECIFIED_MALFORMED);
        if (out[1] != -1) {
            Assert.assertLongLessOrEqual(longMax, upperBound, "Invalid " + maxName + ", must be less than upper bound", Failure.UNSPECIFIED_MALFORMED);
            Assert.assertLongLessOrEqual(longMin, longMax, "Invalid " + minName + ", must be less than " + maxName, Failure.UNSPECIFIED_MALFORMED);
        }
    }

    private byte readLimitsPrefix() {
        return read1();
    }

    private String readName() {
        int nameLength = readVectorLength();
        int afterNameOffset = nameLength + offset;
        if (afterNameOffset < 0 || data.length < afterNameOffset) {
            throw WasmException.format(Failure.UNSPECIFIED_MALFORMED, "The binary is truncated at: %d", data.length);
        }

        // Decode and verify UTF-8 encoding of the name
        CharsetDecoder decoder = StandardCharsets.UTF_8.newDecoder();
        decoder.onMalformedInput(CodingErrorAction.REPORT);
        decoder.onUnmappableCharacter(CodingErrorAction.REPORT);
        CharBuffer result;
        try {
            result = decoder.decode(ByteBuffer.wrap(data, offset, nameLength));
        } catch (CharacterCodingException ex) {
            throw WasmException.format(Failure.UNSPECIFIED_MALFORMED, "Invalid UTF-8 encoding of the name at: %d", offset);
        }
        offset += nameLength;
        return result.toString();
    }

    protected int readUnsignedInt32() {
        return readUnsignedInt32(null);
    }

    protected int readSignedInt32() {
        return readSignedInt32(null);
    }

    protected long readSignedInt64() {
        return readSignedInt64(null);
    }

    protected int readUnsignedInt32(ExecutionState state) {
        int value = peekUnsignedInt32(data, offset, true);
        byte length = peekLeb128Length(data, offset);
        offset += length;
        return value;
    }

    protected int readSignedInt32(ExecutionState state) {
        int value = peekSignedInt32(data, offset);
        byte length = peekLeb128Length(data, offset);
        offset += length;
        return value;
    }

    private long readSignedInt64(ExecutionState state) {
        long value = peekSignedInt64(data, offset);
        byte length = peekLeb128Length(data, offset);
        offset += length;
        return value;
    }

    private boolean tryJumpToSection(int targetSectionId) {
        offset = 0;
        validateMagicNumberAndVersion();
        while (!isEOF()) {
            byte sectionID = read1();
            int size = readUnsignedInt32();
            if (sectionID == targetSectionId) {
                return true;
            }
            offset += size;
        }
        return false;
    }

    /**
     * Reset the state of the globals in a module that had already been parsed and linked.
     */
    @SuppressWarnings("unused")
    public void resetGlobalState(WasmContext context, WasmInstance instance) {
        int globalIndex = 0;
        if (tryJumpToSection(Section.IMPORT)) {
            int numImports = readVectorLength();
            for (int i = 0; i != numImports; ++i) {
                String moduleName = readName();
                String memberName = readName();
                byte importType = readImportType();
                switch (importType) {
                    case ImportIdentifier.FUNCTION: {
                        readTableIndex();
                        break;
                    }
                    case ImportIdentifier.TABLE: {
                        readElemType();
                        readTableLimits(limitsResult);
                        break;
                    }
                    case ImportIdentifier.MEMORY: {
                        readMemoryLimits(limitsResult);
                        break;
                    }
                    case ImportIdentifier.GLOBAL: {
                        readValueType();
                        byte mutability = readMutability();
                        if (mutability == GlobalModifier.MUTABLE) {
                            throw WasmException.create(Failure.UNSPECIFIED_UNLINKABLE, "Cannot reset imports of mutable global variables (not implemented).");
                        }
                        globalIndex++;
                        break;
                    }
                    default: {
                        // The module should have been parsed already.
                    }
                }
            }
        }
        if (tryJumpToSection(Section.GLOBAL)) {
            final GlobalRegistry globals = context.globals();
            int numGlobals = readVectorLength();
            int startingGlobalIndex = globalIndex;
            for (; globalIndex != startingGlobalIndex + numGlobals; globalIndex++) {
                readValueType();
                // Read mutability;
                read1();
                byte instruction = read1();
                long value = 0;
                switch (instruction) {
                    case Instructions.I32_CONST: {
                        value = readSignedInt32();
                        break;
                    }
                    case Instructions.I64_CONST: {
                        value = readSignedInt64();
                        break;
                    }
                    case Instructions.F32_CONST: {
                        value = readFloatAsInt32();
                        break;
                    }
                    case Instructions.F64_CONST: {
                        value = readFloatAsInt64();
                        break;
                    }
                    case Instructions.GLOBAL_GET: {
                        int existingIndex = readGlobalIndex();
                        if (module.symbolTable().globalMutability(existingIndex) == GlobalModifier.MUTABLE) {
                            throw WasmException.create(Failure.UNSPECIFIED_UNLINKABLE, "Cannot reset global variables that were initialized " +
                                            "with a non-constant global variable (not implemented).");
                        }
                        final int existingAddress = instance.globalAddress(existingIndex);
                        value = globals.loadAsLong(existingAddress);
                        break;
                    }
                }
                // Read END.
                read1();
                final int address = instance.globalAddress(globalIndex);
                globals.storeLong(address, value);
            }
        }
    }

    public void resetMemoryState(WasmContext context, WasmInstance instance) {
        if (tryJumpToSection(Section.DATA)) {
            readDataSection(context, instance);
        }
    }
}<|MERGE_RESOLUTION|>--- conflicted
+++ resolved
@@ -412,14 +412,8 @@
         rootNode.codeEntry().initLocalSlots(rootNode.getFrameDescriptor());
 
         /* Initialize the Truffle-related components required for execution. */
-        if (state.byteConstants().length > 0) {
-            rootNode.codeEntry().setByteConstants(state.byteConstants());
-        }
         if (state.intConstants().length > 0) {
             rootNode.codeEntry().setIntConstants(state.intConstants());
-        }
-        if (state.longConstants().length > 0) {
-            rootNode.codeEntry().setLongConstants(state.longConstants());
         }
         if (state.branchTables().length > 0) {
             rootNode.codeEntry().setBranchTables(state.branchTables());
@@ -464,12 +458,10 @@
         ArrayList<Node> children = new ArrayList<>();
         int startStackSize = state.stackSize();
         int startOffset = offset();
-        int startByteConstantOffset = state.byteConstantOffset();
         int startIntConstantOffset = state.intConstantOffset();
-        int startLongConstantOffset = state.longConstantOffset();
         int startBranchTableOffset = state.branchTableOffset();
         int startProfileCount = state.profileCount();
-        final WasmBlockNode currentBlock = new WasmBlockNode(instance, codeEntry, startOffset, returnTypeId, startStackSize, startByteConstantOffset, startIntConstantOffset, startLongConstantOffset,
+        final WasmBlockNode currentBlock = new WasmBlockNode(instance, codeEntry, startOffset, returnTypeId, startStackSize, startIntConstantOffset,
                         startBranchTableOffset, startProfileCount);
 
         state.startBlock(currentBlock, isLoopBody);
@@ -713,19 +705,8 @@
                 case Instructions.I64_LOAD16_S:
                 case Instructions.I64_LOAD16_U:
                 case Instructions.I64_LOAD32_S:
-<<<<<<< HEAD
-                case Instructions.I64_LOAD32_U: {
-                    // We don't store the `align` literal, as our implementation does not make use
-                    // of it, but we need to store its byte length, so that we can skip it
-                    // during execution.
-                    readUnsignedInt32(); // align
-                    readUnsignedInt32(state); // load offset
-                    state.pop();   // Base address.
-                    state.push();  // Loaded value.
-=======
                 case Instructions.I64_LOAD32_U:
                     load(state, I64_TYPE);
->>>>>>> a90f4e05
                     break;
                 case Instructions.F32_STORE:
                     store(state, F32_TYPE);
@@ -741,19 +722,8 @@
                 case Instructions.I64_STORE:
                 case Instructions.I64_STORE_8:
                 case Instructions.I64_STORE_16:
-<<<<<<< HEAD
-                case Instructions.I64_STORE_32: {
-                    // We don't store the `align` literal, as our implementation does not make use
-                    // of it, but we need to store its byte length, so that we can skip it
-                    // during the execution.
-                    readUnsignedInt32(); // align
-                    readUnsignedInt32(state); // store offset
-                    state.pop();  // Value to store.
-                    state.pop();  // Base address.
-=======
                 case Instructions.I64_STORE_32:
                     store(state, I64_TYPE);
->>>>>>> a90f4e05
                     break;
                 case Instructions.MEMORY_SIZE:
                     // Skip the constant 0x00.
@@ -1010,8 +980,7 @@
             }
         } while (opcode != Instructions.END && opcode != Instructions.ELSE);
         currentBlock.initialize(toArray(children),
-                        offset() - startOffset, state.byteConstantOffset() - startByteConstantOffset,
-                        state.intConstantOffset() - startIntConstantOffset, state.longConstantOffset() - startLongConstantOffset,
+                        offset() - startOffset, state.intConstantOffset() - startIntConstantOffset,
                         state.branchTableOffset() - startBranchTableOffset, state.profileCount() - startProfileCount);
 
         state.endBlock();
@@ -1023,9 +992,6 @@
         // We don't store the `align` literal, as our implementation does not make use
         // of it, but we need to store its byte length, so that we can skip it
         // during the execution.
-        if (mustPoolLeb128()) {
-            state.useByteConstant(peekLeb128Length(data, offset));
-        }
         readUnsignedInt32(); // align hint
         readUnsignedInt32(state); // store offset
         state.popChecked(type); // value to store
@@ -1036,9 +1002,6 @@
         // We don't store the `align` literal, as our implementation does not make use
         // of it, but we need to store its byte length, so that we can skip it
         // during execution.
-        if (mustPoolLeb128()) {
-            state.useByteConstant(peekLeb128Length(data, offset));
-        }
         readUnsignedInt32(); // align hint
         readUnsignedInt32(state); // load offset
         state.popChecked(I32_TYPE); // base address

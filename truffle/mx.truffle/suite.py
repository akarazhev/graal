--- conflicted
+++ resolved
@@ -41,13 +41,8 @@
 suite = {
   "mxversion" : "5.189.0",
   "name" : "truffle",
-<<<<<<< HEAD
-  "version" : "1.0.0-rc11",
-  "release" : True,
-=======
   "version" : "1.0.0-rc12",
   "release" : False,
->>>>>>> a72bb249
   "groupId" : "org.graalvm.truffle",
   "sourceinprojectwhitelist" : [],
   "url" : "http://openjdk.java.net/projects/graal",

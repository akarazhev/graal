# Dynamic Proxy in Native Image

Java dynamic proxies, implemented by `java.lang.reflect.Proxy`, provide a mechanism which enables object level access control by routing all method invocations through `java.lang.reflect.InvocationHandler`.
Dynamic proxy classes are generated from a list of interfaces.

Native Image does not provide machinery for generating and interpreting bytecodes at run time.
Therefore all dynamic proxy classes need to be generated at native image build time.

See also the [guide on assisted configuration of Java resources and other dynamic features](Configuration.md#assisted-configuration-of-native-image-builds).

## Automatic Detection

Native Image employs a simple static analysis that detects calls to `java.lang.reflect.Proxy.newProxyInstance(ClassLoader, Class<?>[], InvocationHandler)` and `java.lang.reflect.Proxy.getProxyClass(ClassLoader, Class<?>[])`, then tries to determine the list of interfaces that define dynamic proxies automatically. Given the list of interfaces, Native Image generates proxy classes at image build time and adds them to the native image heap.
In addition to generating the dynamic proxy class, the constructor of the generated class that takes a `java.lang.reflect.InvocationHandler` argument, i.e., the one reflectively invoked by `java.lang.reflect.Proxy.newProxyInstance(ClassLoader, Class<?>[], InvocationHandler)`, is registered for reflection so that dynamic proxy instances can be allocated at run time.

The analysis is limited to situations where the list of interfaces comes from a constant array or an array that is allocated in the same method.
For example, in the code snippets bellow the dynamic proxy interfaces can be determined automatically.

#### Static Final Array:

```java
class ProxyFactory {

    private static final Class<?>[] interfaces = new Class<?>[]{java.util.Comparator.class};

    static Comparator createProxyInstanceFromConstantArray() {
        ClassLoader classLoader = ProxyFactory.class.getClassLoader();
        InvocationHandler handler = new ProxyInvocationHandler();
        return (Comparator) Proxy.newProxyInstance(classLoader, interfaces, handler);
    }
}
```
Note: the analysis operates on Graal graphs and not source code.
Therefore the following ways to declare and populate an array are equivalent from the point of view of the analysis:
<<<<<<< HEAD

```java
=======
```
>>>>>>> 5dace0c6
private static final Class<?>[] interfacesArrayPreInitialized = new Class<?>[]{java.util.Comparator.class};
```

```java
private static final Class<?>[] interfacesArrayLiteral = {java.util.Comparator.class};
```

```java
private static final Class<?>[] interfacesArrayPostInitialized = new Class<?>[1];
static {
    interfacesArrayPostInitialized[0] = java.util.Comparator.class;
}
```
However, there are no immutable arrays in Java.
Even if the array is declared as `static final`, its contents can change later on.
The simple analysis employed here does not track further changes to the array.

#### New Array:

```java
class ProxyFactory {

    static Comparator createProxyInstanceFromNewArray() {
        ClassLoader classLoader = ProxyFactory.class.getClassLoader();
        InvocationHandler handler = new ProxyInvocationHandler();
        Class<?>[] interfaces = new Class<?>[]{java.util.Comparator.class};
        return (Comparator) Proxy.newProxyInstance(classLoader, interfaces, handler);
    }
}
```

<<<<<<< HEAD
Note: Just like with constant arrays, the following ways to declare and populate an array are equivalent from the point of view of the analysis:
```java
=======
Note: just like with constant arrays, the following ways to declare and populate an array are equivalent from the point of view of the analysis:
```
>>>>>>> 5dace0c6
Class<?>[] interfaces = new Class<?>[]{java.util.Comparator.class};
```

```java
Class<?>[] interfaces = new Class<?>[1];
interfaces[0] = Question.class;
```

```java
Class<?>[] interfaces = {java.util.Comparator.class};
```

The static analysis covers code patterns most frequently used to define dynamic proxy classes.
For the exceptional cases where the analysis cannot discover the interface array there is also a manual dynamic proxy configuration mechanism.

## Manual Configuration

Dynamic proxy classes can be generated at native image build time by specifying the list of interfaces that they implement. Native Image provides two options for this purpose: `-H:DynamicProxyConfigurationFiles=<comma-separated-config-files>` and `-H:DynamicProxyConfigurationResources=<comma-separated-config-resources>`.

These options accept JSON files whose structure is an array of arrays of fully qualified interface names. For example:
```json
[
    ["java.lang.AutoCloseable", "java.util.Comparator"],
    ["java.util.Comparator"],
    ["java.util.List"]
]
```

The `java.lang.reflect.Proxy` API also allows creation of a dynamic proxy that does not implement any user provided interfaces. Therefore the following is a valid configuration:
```json
[
    []
]
```

In this case the generated dynamic proxy class only implements `java.lang.reflect.Proxy`.

## Dynamic Proxy Classes in Static Initializers

Dynamic proxy classes and instances of dynamic proxy classes that are defined in static initializers can be accessed at run time without any special handling.
This is possible since the static initializers are executed at native image build time.
For example, this will work:
```java
private final static Comparator proxyInstance;
private final static Class<?> proxyClass;
static {
    ClassLoader classLoader = ProxyFactory.class.getClassLoader();
    InvocationHandler handler = new ProxyInvocationHandler();
    Class<?>[] interfaces = {java.util.Comparator.class};
    proxyInstance = (Comparator) Proxy.newProxyInstance(classLoader, interfaces, handler);
    proxyClass = Proxy.getProxyClass(classLoader, interfaces);
}
```<|MERGE_RESOLUTION|>--- conflicted
+++ resolved
@@ -30,14 +30,10 @@
     }
 }
 ```
-Note: the analysis operates on Graal graphs and not source code.
+Note: The analysis operates on compiler graphs and not source code.
 Therefore the following ways to declare and populate an array are equivalent from the point of view of the analysis:
-<<<<<<< HEAD
 
 ```java
-=======
-```
->>>>>>> 5dace0c6
 private static final Class<?>[] interfacesArrayPreInitialized = new Class<?>[]{java.util.Comparator.class};
 ```
 
@@ -69,13 +65,8 @@
 }
 ```
 
-<<<<<<< HEAD
 Note: Just like with constant arrays, the following ways to declare and populate an array are equivalent from the point of view of the analysis:
 ```java
-=======
-Note: just like with constant arrays, the following ways to declare and populate an array are equivalent from the point of view of the analysis:
-```
->>>>>>> 5dace0c6
 Class<?>[] interfaces = new Class<?>[]{java.util.Comparator.class};
 ```
 

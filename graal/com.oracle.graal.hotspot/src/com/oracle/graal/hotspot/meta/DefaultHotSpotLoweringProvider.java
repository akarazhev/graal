/*
 * Copyright (c) 2011, 2016, Oracle and/or its affiliates. All rights reserved.
 * DO NOT ALTER OR REMOVE COPYRIGHT NOTICES OR THIS FILE HEADER.
 *
 * This code is free software; you can redistribute it and/or modify it
 * under the terms of the GNU General Public License version 2 only, as
 * published by the Free Software Foundation.
 *
 * This code is distributed in the hope that it will be useful, but WITHOUT
 * ANY WARRANTY; without even the implied warranty of MERCHANTABILITY or
 * FITNESS FOR A PARTICULAR PURPOSE.  See the GNU General Public License
 * version 2 for more details (a copy is included in the LICENSE file that
 * accompanied this code).
 *
 * You should have received a copy of the GNU General Public License version
 * 2 along with this work; if not, write to the Free Software Foundation,
 * Inc., 51 Franklin St, Fifth Floor, Boston, MA 02110-1301 USA.
 *
 * Please contact Oracle, 500 Oracle Parkway, Redwood Shores, CA 94065 USA
 * or visit www.oracle.com if you need additional information or have any
 * questions.
 */
package com.oracle.graal.hotspot.meta;

import static com.oracle.graal.compiler.common.GraalOptions.AlwaysInlineVTableStubs;
import static com.oracle.graal.compiler.common.GraalOptions.InlineVTableStubs;
import static com.oracle.graal.compiler.common.GraalOptions.OmitHotExceptionStacktrace;
import static com.oracle.graal.compiler.common.LocationIdentity.any;
import static com.oracle.graal.compiler.target.Backend.ARITHMETIC_COS;
import static com.oracle.graal.compiler.target.Backend.ARITHMETIC_EXP;
import static com.oracle.graal.compiler.target.Backend.ARITHMETIC_LOG;
import static com.oracle.graal.compiler.target.Backend.ARITHMETIC_LOG10;
import static com.oracle.graal.compiler.target.Backend.ARITHMETIC_POW;
import static com.oracle.graal.compiler.target.Backend.ARITHMETIC_SIN;
import static com.oracle.graal.compiler.target.Backend.ARITHMETIC_TAN;
import static com.oracle.graal.hotspot.meta.HotSpotForeignCallsProviderImpl.OSR_MIGRATION_END;
import static com.oracle.graal.hotspot.replacements.HotSpotReplacementsUtil.CLASS_KLASS_LOCATION;
import static com.oracle.graal.hotspot.replacements.HotSpotReplacementsUtil.CLASS_MIRROR_LOCATION;
import static com.oracle.graal.hotspot.replacements.HotSpotReplacementsUtil.COMPRESSED_HUB_LOCATION;
import static com.oracle.graal.hotspot.replacements.HotSpotReplacementsUtil.HUB_LOCATION;
import static com.oracle.graal.hotspot.replacements.HotSpotReplacementsUtil.HUB_WRITE_LOCATION;
import static com.oracle.graal.hotspot.replacements.HotSpotReplacementsUtil.KLASS_LAYOUT_HELPER_LOCATION;
import static com.oracle.graal.hotspot.replacements.HotSpotReplacementsUtil.OBJ_ARRAY_KLASS_ELEMENT_KLASS_LOCATION;
import static com.oracle.graal.hotspot.replacements.NewObjectSnippets.INIT_LOCATION;
import static jdk.vm.ci.hotspot.HotSpotJVMCIRuntimeProvider.getArrayBaseOffset;

import java.lang.ref.Reference;

import com.oracle.graal.api.directives.GraalDirectives;
import com.oracle.graal.compiler.common.LocationIdentity;
import com.oracle.graal.compiler.common.spi.ForeignCallDescriptor;
import com.oracle.graal.compiler.common.spi.ForeignCallsProvider;
import com.oracle.graal.compiler.common.type.ObjectStamp;
import com.oracle.graal.compiler.common.type.Stamp;
import com.oracle.graal.compiler.common.type.StampFactory;
import com.oracle.graal.compiler.common.type.StampPair;
import com.oracle.graal.debug.GraalError;
import com.oracle.graal.graph.Node;
import com.oracle.graal.graph.NodeInputList;
import com.oracle.graal.hotspot.GraalHotSpotVMConfig;
import com.oracle.graal.hotspot.HotSpotGraalRuntimeProvider;
import com.oracle.graal.hotspot.nodes.CompressionNode;
import com.oracle.graal.hotspot.nodes.CompressionNode.CompressionOp;
import com.oracle.graal.hotspot.nodes.ComputeObjectAddressNode;
import com.oracle.graal.hotspot.nodes.G1ArrayRangePostWriteBarrier;
import com.oracle.graal.hotspot.nodes.G1ArrayRangePreWriteBarrier;
import com.oracle.graal.hotspot.nodes.G1PostWriteBarrier;
import com.oracle.graal.hotspot.nodes.G1PreWriteBarrier;
import com.oracle.graal.hotspot.nodes.G1ReferentFieldReadBarrier;
import com.oracle.graal.hotspot.nodes.GetObjectAddressNode;
import com.oracle.graal.hotspot.nodes.HotSpotDirectCallTargetNode;
import com.oracle.graal.hotspot.nodes.HotSpotIndirectCallTargetNode;
import com.oracle.graal.hotspot.nodes.SerialArrayRangeWriteBarrier;
import com.oracle.graal.hotspot.nodes.SerialWriteBarrier;
import com.oracle.graal.hotspot.nodes.type.KlassPointerStamp;
import com.oracle.graal.hotspot.nodes.type.MethodPointerStamp;
import com.oracle.graal.hotspot.nodes.type.NarrowOopStamp;
import com.oracle.graal.hotspot.replacements.AssertionSnippets;
import com.oracle.graal.hotspot.replacements.ClassGetHubNode;
import com.oracle.graal.hotspot.replacements.HubGetClassNode;
import com.oracle.graal.hotspot.replacements.InstanceOfSnippets;
import com.oracle.graal.hotspot.replacements.KlassLayoutHelperNode;
import com.oracle.graal.hotspot.replacements.LoadExceptionObjectSnippets;
import com.oracle.graal.hotspot.replacements.MonitorSnippets;
import com.oracle.graal.hotspot.replacements.NewObjectSnippets;
import com.oracle.graal.hotspot.replacements.StringToBytesSnippets;
import com.oracle.graal.hotspot.replacements.UnsafeLoadSnippets;
import com.oracle.graal.hotspot.replacements.WriteBarrierSnippets;
import com.oracle.graal.hotspot.replacements.arraycopy.ArrayCopyNode;
import com.oracle.graal.hotspot.replacements.arraycopy.ArrayCopySlowPathNode;
import com.oracle.graal.hotspot.replacements.arraycopy.ArrayCopySnippets;
import com.oracle.graal.hotspot.replacements.arraycopy.ArrayCopyUnrollNode;
import com.oracle.graal.hotspot.replacements.arraycopy.UnsafeArrayCopySnippets;
import com.oracle.graal.hotspot.word.KlassPointer;
import com.oracle.graal.nodes.AbstractBeginNode;
import com.oracle.graal.nodes.AbstractDeoptimizeNode;
import com.oracle.graal.nodes.ConstantNode;
import com.oracle.graal.nodes.FixedNode;
import com.oracle.graal.nodes.Invoke;
import com.oracle.graal.nodes.LogicNode;
import com.oracle.graal.nodes.LoweredCallTargetNode;
import com.oracle.graal.nodes.ParameterNode;
import com.oracle.graal.nodes.PiNode;
import com.oracle.graal.nodes.SafepointNode;
import com.oracle.graal.nodes.StartNode;
import com.oracle.graal.nodes.StructuredGraph;
import com.oracle.graal.nodes.UnwindNode;
import com.oracle.graal.nodes.ValueNode;
import com.oracle.graal.nodes.calc.AddNode;
import com.oracle.graal.nodes.calc.FloatingNode;
import com.oracle.graal.nodes.calc.IntegerDivRemNode;
import com.oracle.graal.nodes.calc.IsNullNode;
import com.oracle.graal.nodes.calc.RemNode;
<<<<<<< HEAD
import com.oracle.graal.nodes.calc.UnsignedDivNode;
import com.oracle.graal.nodes.calc.UnsignedRemNode;
import com.oracle.graal.nodes.debug.StringToBytesNode;
=======
import com.oracle.graal.nodes.debug.RuntimeStringNode;
>>>>>>> 77078b6b
import com.oracle.graal.nodes.debug.VerifyHeapNode;
import com.oracle.graal.nodes.extended.BytecodeExceptionNode;
import com.oracle.graal.nodes.extended.ForeignCallNode;
import com.oracle.graal.nodes.extended.GetClassNode;
import com.oracle.graal.nodes.extended.GuardingNode;
import com.oracle.graal.nodes.extended.LoadHubNode;
import com.oracle.graal.nodes.extended.LoadMethodNode;
import com.oracle.graal.nodes.extended.OSRLocalNode;
import com.oracle.graal.nodes.extended.OSRStartNode;
import com.oracle.graal.nodes.extended.StoreHubNode;
import com.oracle.graal.nodes.extended.UnsafeLoadNode;
import com.oracle.graal.nodes.java.ClassIsAssignableFromNode;
import com.oracle.graal.nodes.java.DynamicNewArrayNode;
import com.oracle.graal.nodes.java.DynamicNewInstanceNode;
import com.oracle.graal.nodes.java.InstanceOfDynamicNode;
import com.oracle.graal.nodes.java.InstanceOfNode;
import com.oracle.graal.nodes.java.LoadExceptionObjectNode;
import com.oracle.graal.nodes.java.MethodCallTargetNode;
import com.oracle.graal.nodes.java.MonitorExitNode;
import com.oracle.graal.nodes.java.NewArrayNode;
import com.oracle.graal.nodes.java.NewInstanceNode;
import com.oracle.graal.nodes.java.NewMultiArrayNode;
import com.oracle.graal.nodes.java.RawMonitorEnterNode;
import com.oracle.graal.nodes.memory.FloatingReadNode;
import com.oracle.graal.nodes.memory.HeapAccess.BarrierType;
import com.oracle.graal.nodes.memory.ReadNode;
import com.oracle.graal.nodes.memory.WriteNode;
import com.oracle.graal.nodes.memory.address.AddressNode;
import com.oracle.graal.nodes.spi.LoweringProvider;
import com.oracle.graal.nodes.spi.LoweringTool;
import com.oracle.graal.nodes.spi.StampProvider;
import com.oracle.graal.nodes.type.StampTool;
import com.oracle.graal.replacements.DefaultJavaLoweringProvider;
import com.oracle.graal.replacements.Snippet;
import com.oracle.graal.replacements.nodes.AssertionNode;
import com.oracle.graal.replacements.nodes.BinaryMathIntrinsicNode;
import com.oracle.graal.replacements.nodes.BinaryMathIntrinsicNode.BinaryOperation;
import com.oracle.graal.replacements.nodes.UnaryMathIntrinsicNode;
import com.oracle.graal.replacements.nodes.UnaryMathIntrinsicNode.UnaryOperation;

import jdk.vm.ci.code.TargetDescription;
import jdk.vm.ci.hotspot.HotSpotCallingConventionType;
import jdk.vm.ci.hotspot.HotSpotConstantReflectionProvider;
import jdk.vm.ci.hotspot.HotSpotResolvedJavaField;
import jdk.vm.ci.hotspot.HotSpotResolvedJavaMethod;
import jdk.vm.ci.meta.JavaConstant;
import jdk.vm.ci.meta.JavaKind;
import jdk.vm.ci.meta.JavaType;
import jdk.vm.ci.meta.MetaAccessProvider;
import jdk.vm.ci.meta.ResolvedJavaField;
import jdk.vm.ci.meta.ResolvedJavaMethod;
import jdk.vm.ci.meta.ResolvedJavaType;

/**
 * HotSpot implementation of {@link LoweringProvider}.
 */
public class DefaultHotSpotLoweringProvider extends DefaultJavaLoweringProvider implements HotSpotLoweringProvider {

    protected final HotSpotGraalRuntimeProvider runtime;
    protected final ForeignCallsProvider foreignCalls;
    protected final HotSpotRegistersProvider registers;
    protected final HotSpotConstantReflectionProvider constantReflection;

    protected InstanceOfSnippets.Templates instanceofSnippets;
    protected NewObjectSnippets.Templates newObjectSnippets;
    protected MonitorSnippets.Templates monitorSnippets;
    protected WriteBarrierSnippets.Templates writeBarrierSnippets;
    protected LoadExceptionObjectSnippets.Templates exceptionObjectSnippets;
    protected UnsafeLoadSnippets.Templates unsafeLoadSnippets;
    protected AssertionSnippets.Templates assertionSnippets;
    protected ArrayCopySnippets.Templates arraycopySnippets;
    protected StringToBytesSnippets.Templates stringToBytesSnippets;

    public DefaultHotSpotLoweringProvider(HotSpotGraalRuntimeProvider runtime, MetaAccessProvider metaAccess, ForeignCallsProvider foreignCalls, HotSpotRegistersProvider registers,
                    HotSpotConstantReflectionProvider constantReflection, TargetDescription target) {
        super(metaAccess, target);
        this.runtime = runtime;
        this.foreignCalls = foreignCalls;
        this.registers = registers;
        this.constantReflection = constantReflection;
    }

    @Override
    public void initialize(HotSpotProviders providers, GraalHotSpotVMConfig config) {
        super.initialize(providers, providers.getSnippetReflection());

        assert target == providers.getCodeCache().getTarget();
        instanceofSnippets = new InstanceOfSnippets.Templates(providers, target);
        newObjectSnippets = new NewObjectSnippets.Templates(providers, target, config);
        monitorSnippets = new MonitorSnippets.Templates(providers, target, config.useFastLocking);
        writeBarrierSnippets = new WriteBarrierSnippets.Templates(providers, target, config.useCompressedOops ? config.getOopEncoding() : null);
        exceptionObjectSnippets = new LoadExceptionObjectSnippets.Templates(providers, target);
        unsafeLoadSnippets = new UnsafeLoadSnippets.Templates(providers, target);
        assertionSnippets = new AssertionSnippets.Templates(providers, target);
        arraycopySnippets = new ArrayCopySnippets.Templates(providers, target);
        stringToBytesSnippets = new StringToBytesSnippets.Templates(providers, target);
        providers.getReplacements().registerSnippetTemplateCache(new UnsafeArrayCopySnippets.Templates(providers, target));
    }

    @Override
    public void lower(Node n, LoweringTool tool) {
        StructuredGraph graph = (StructuredGraph) n.graph();
        if (n instanceof Invoke) {
            lowerInvoke((Invoke) n, tool, graph);
        } else if (n instanceof LoadMethodNode) {
            lowerLoadMethodNode((LoadMethodNode) n);
        } else if (n instanceof GetClassNode) {
            lowerGetClassNode((GetClassNode) n, tool, graph);
        } else if (n instanceof StoreHubNode) {
            lowerStoreHubNode((StoreHubNode) n, graph);
        } else if (n instanceof OSRStartNode) {
            lowerOSRStartNode((OSRStartNode) n);
        } else if (n instanceof BytecodeExceptionNode) {
            lowerBytecodeExceptionNode((BytecodeExceptionNode) n);
        } else if (n instanceof InstanceOfNode) {
            InstanceOfNode instanceOfNode = (InstanceOfNode) n;
            if (graph.getGuardsStage().areDeoptsFixed()) {
                instanceofSnippets.lower(instanceOfNode, tool);
            } else {
                if (instanceOfNode.allowsNull()) {
                    ValueNode object = instanceOfNode.getValue();
                    LogicNode newTypeCheck = graph.addOrUniqueWithInputs(InstanceOfNode.create(instanceOfNode.type(), object, instanceOfNode.profile(), instanceOfNode.getAnchor()));
                    LogicNode newNode = LogicNode.or(graph.unique(new IsNullNode(object)), newTypeCheck, GraalDirectives.UNLIKELY_PROBABILITY);
                    instanceOfNode.replaceAndDelete(newNode);
                }
            }
        } else if (n instanceof InstanceOfDynamicNode) {
            InstanceOfDynamicNode instanceOfDynamicNode = (InstanceOfDynamicNode) n;
            if (graph.getGuardsStage().areDeoptsFixed()) {
                instanceofSnippets.lower(instanceOfDynamicNode, tool);
            } else {
                ValueNode mirror = instanceOfDynamicNode.getMirrorOrHub();
                if (mirror.stamp().getStackKind() == JavaKind.Object) {
                    ClassGetHubNode classGetHub = graph.unique(new ClassGetHubNode(mirror));
                    instanceOfDynamicNode.setMirror(classGetHub);
                }

                if (instanceOfDynamicNode.allowsNull()) {
                    ValueNode object = instanceOfDynamicNode.getObject();
                    LogicNode newTypeCheck = graph.addOrUniqueWithInputs(
                                    InstanceOfDynamicNode.create(graph.getAssumptions(), tool.getConstantReflection(), instanceOfDynamicNode.getMirrorOrHub(), object, false));
                    LogicNode newNode = LogicNode.or(graph.unique(new IsNullNode(object)), newTypeCheck, GraalDirectives.UNLIKELY_PROBABILITY);
                    instanceOfDynamicNode.replaceAndDelete(newNode);
                }
            }
        } else if (n instanceof ClassIsAssignableFromNode) {
            if (graph.getGuardsStage().areDeoptsFixed()) {
                instanceofSnippets.lower((ClassIsAssignableFromNode) n, tool);
            }
        } else if (n instanceof NewInstanceNode) {
            if (graph.getGuardsStage().areFrameStatesAtDeopts()) {
                newObjectSnippets.lower((NewInstanceNode) n, registers, tool);
            }
        } else if (n instanceof DynamicNewInstanceNode) {
            if (graph.getGuardsStage().areFrameStatesAtDeopts()) {
                newObjectSnippets.lower((DynamicNewInstanceNode) n, registers, tool);
            }
        } else if (n instanceof NewArrayNode) {
            if (graph.getGuardsStage().areFrameStatesAtDeopts()) {
                newObjectSnippets.lower((NewArrayNode) n, registers, tool);
            }
        } else if (n instanceof DynamicNewArrayNode) {
            if (graph.getGuardsStage().areFrameStatesAtDeopts()) {
                newObjectSnippets.lower((DynamicNewArrayNode) n, registers, tool);
            }
        } else if (n instanceof VerifyHeapNode) {
            if (graph.getGuardsStage().areFrameStatesAtDeopts()) {
                newObjectSnippets.lower((VerifyHeapNode) n, registers, tool);
            }
        } else if (n instanceof RawMonitorEnterNode) {
            if (graph.getGuardsStage().areFrameStatesAtDeopts()) {
                monitorSnippets.lower((RawMonitorEnterNode) n, registers, tool);
            }
        } else if (n instanceof MonitorExitNode) {
            if (graph.getGuardsStage().areFrameStatesAtDeopts()) {
                monitorSnippets.lower((MonitorExitNode) n, tool);
            }
        } else if (n instanceof ArrayCopyNode) {
            arraycopySnippets.lower((ArrayCopyNode) n, tool);
        } else if (n instanceof ArrayCopySlowPathNode) {
            arraycopySnippets.lower((ArrayCopySlowPathNode) n, tool);
        } else if (n instanceof ArrayCopyUnrollNode) {
            arraycopySnippets.lower((ArrayCopyUnrollNode) n, tool);
        } else if (n instanceof G1PreWriteBarrier) {
            writeBarrierSnippets.lower((G1PreWriteBarrier) n, registers, tool);
        } else if (n instanceof G1PostWriteBarrier) {
            writeBarrierSnippets.lower((G1PostWriteBarrier) n, registers, tool);
        } else if (n instanceof G1ReferentFieldReadBarrier) {
            writeBarrierSnippets.lower((G1ReferentFieldReadBarrier) n, registers, tool);
        } else if (n instanceof SerialWriteBarrier) {
            writeBarrierSnippets.lower((SerialWriteBarrier) n, tool);
        } else if (n instanceof SerialArrayRangeWriteBarrier) {
            writeBarrierSnippets.lower((SerialArrayRangeWriteBarrier) n, tool);
        } else if (n instanceof G1ArrayRangePreWriteBarrier) {
            writeBarrierSnippets.lower((G1ArrayRangePreWriteBarrier) n, registers, tool);
        } else if (n instanceof G1ArrayRangePostWriteBarrier) {
            writeBarrierSnippets.lower((G1ArrayRangePostWriteBarrier) n, registers, tool);
        } else if (n instanceof NewMultiArrayNode) {
            if (graph.getGuardsStage().areFrameStatesAtDeopts()) {
                newObjectSnippets.lower((NewMultiArrayNode) n, tool);
            }
        } else if (n instanceof LoadExceptionObjectNode) {
            exceptionObjectSnippets.lower((LoadExceptionObjectNode) n, registers, tool);
        } else if (n instanceof AssertionNode) {
            assertionSnippets.lower((AssertionNode) n, tool);
<<<<<<< HEAD
        } else if (n instanceof StringToBytesNode) {
            if (graph.getGuardsStage().areDeoptsFixed()) {
                stringToBytesSnippets.lower((StringToBytesNode) n, tool);
            }
        } else if (n instanceof IntegerDivNode || n instanceof IntegerRemNode || n instanceof UnsignedDivNode || n instanceof UnsignedRemNode) {
=======
        } else if (n instanceof RuntimeStringNode) {
            runtimeStringSnippets.lower((RuntimeStringNode) n, tool);
        } else if (n instanceof IntegerDivRemNode) {
>>>>>>> 77078b6b
            // Nothing to do for division nodes. The HotSpot signal handler catches divisions by
            // zero and the MIN_VALUE / -1 cases.
        } else if (n instanceof AbstractDeoptimizeNode || n instanceof UnwindNode || n instanceof RemNode || n instanceof SafepointNode) {
            /* No lowering, we generate LIR directly for these nodes. */
        } else if (n instanceof ClassGetHubNode) {
            lowerClassGetHubNode((ClassGetHubNode) n, tool);
        } else if (n instanceof HubGetClassNode) {
            lowerHubGetClassNode((HubGetClassNode) n, tool);
        } else if (n instanceof KlassLayoutHelperNode) {
            lowerKlassLayoutHelperNode((KlassLayoutHelperNode) n, tool);
        } else if (n instanceof ComputeObjectAddressNode) {
            if (graph.getGuardsStage().areFrameStatesAtDeopts()) {
                lowerComputeObjectAddressNode((ComputeObjectAddressNode) n);
            }
        } else if (n instanceof UnaryMathIntrinsicNode) {
            lowerUnaryMath((UnaryMathIntrinsicNode) n, tool);
        } else if (n instanceof BinaryMathIntrinsicNode) {
            lowerBinaryMath((BinaryMathIntrinsicNode) n, tool);
        } else {
            super.lower(n, tool);
        }
    }

    private void lowerBinaryMath(BinaryMathIntrinsicNode math, LoweringTool tool) {
        if (tool.getLoweringStage() == LoweringTool.StandardLoweringStage.HIGH_TIER) {
            return;
        }
        StructuredGraph graph = math.graph();
        ForeignCallNode call = graph.add(new ForeignCallNode(foreignCalls, toForeignCall(math.getOperation()), math.getX(), math.getY()));
        graph.addAfterFixed(tool.lastFixedNode(), call);
        math.replaceAtUsages(call);
    }

    private void lowerUnaryMath(UnaryMathIntrinsicNode math, LoweringTool tool) {
        if (tool.getLoweringStage() == LoweringTool.StandardLoweringStage.HIGH_TIER) {
            return;
        }
        ResolvedJavaMethod method = math.graph().method();
        if (method != null) {
            if (method.getAnnotation(Snippet.class) != null) {
                /*
                 * In the context of the snippet use the LIR lowering instead of the Node lowering.
                 */
                return;
            }
            if (method.getName().equalsIgnoreCase(math.getOperation().name()) && tool.getMetaAccess().lookupJavaType(Math.class).equals(method.getDeclaringClass())) {
                /*
                 * A root compilation of the intrinsic method should emit the full assembly
                 * implementation.
                 */
                return;
            }

        }
        ForeignCallDescriptor foreignCall = foreignCallForUnaryOperation(math.getOperation());
        if (foreignCall != null) {
            StructuredGraph graph = math.graph();
            ForeignCallNode call = math.graph().add(new ForeignCallNode(foreignCalls, foreignCall, math.getValue()));
            graph.addAfterFixed(tool.lastFixedNode(), call);
            math.replaceAtUsages(call);
        }
    }

    protected ForeignCallDescriptor foreignCallForUnaryOperation(UnaryOperation operation) {
        switch (operation) {
            case LOG:
                return ARITHMETIC_LOG;
            case LOG10:
                return ARITHMETIC_LOG10;
            case EXP:
                return ARITHMETIC_EXP;
            case SIN:
                return ARITHMETIC_SIN;
            case COS:
                return ARITHMETIC_COS;
            case TAN:
                return ARITHMETIC_TAN;
            default:
                throw GraalError.shouldNotReachHere();
        }
    }

    private static ForeignCallDescriptor toForeignCall(BinaryOperation operation) {
        switch (operation) {
            case POW:
                return ARITHMETIC_POW;
            default:
                throw GraalError.shouldNotReachHere();
        }
    }

    private static void lowerComputeObjectAddressNode(ComputeObjectAddressNode n) {
        /*
         * Lower the node into a ComputeObjectAddress node and an Add but ensure that it's below any
         * potential safepoints and above it's uses.
         */
        for (Node use : n.usages().snapshot()) {
            if (use instanceof FixedNode) {
                FixedNode fixed = (FixedNode) use;
                StructuredGraph graph = n.graph();
                GetObjectAddressNode address = graph.add(new GetObjectAddressNode(n.getObject()));
                graph.addBeforeFixed(fixed, address);
                AddNode add = graph.addOrUnique(new AddNode(address, n.getOffset()));
                graph.replaceFixedWithFloating(n, add);
            } else {
                throw GraalError.shouldNotReachHere("Unexpected floating use of ComputeObjectAddressNode");
            }
        }
    }

    private void lowerKlassLayoutHelperNode(KlassLayoutHelperNode n, LoweringTool tool) {
        if (tool.getLoweringStage() == LoweringTool.StandardLoweringStage.HIGH_TIER) {
            return;
        }
        StructuredGraph graph = n.graph();
        assert !n.getHub().isConstant();
        AddressNode address = createOffsetAddress(graph, n.getHub(), runtime.getVMConfig().klassLayoutHelperOffset);
        n.replaceAtUsagesAndDelete(graph.unique(new FloatingReadNode(address, KLASS_LAYOUT_HELPER_LOCATION, null, n.stamp(), n.getGuard(), BarrierType.NONE)));
    }

    private void lowerHubGetClassNode(HubGetClassNode n, LoweringTool tool) {
        if (tool.getLoweringStage() == LoweringTool.StandardLoweringStage.HIGH_TIER) {
            return;
        }

        StructuredGraph graph = n.graph();
        assert !n.getHub().isConstant();
        AddressNode address = createOffsetAddress(graph, n.getHub(), runtime.getVMConfig().classMirrorOffset);
        FloatingReadNode read = graph.unique(new FloatingReadNode(address, CLASS_MIRROR_LOCATION, null, n.stamp(), n.getGuard(), BarrierType.NONE));
        n.replaceAtUsagesAndDelete(read);
    }

    private void lowerClassGetHubNode(ClassGetHubNode n, LoweringTool tool) {
        if (tool.getLoweringStage() == LoweringTool.StandardLoweringStage.HIGH_TIER) {
            return;
        }

        StructuredGraph graph = n.graph();
        assert !n.getValue().isConstant();
        AddressNode address = createOffsetAddress(graph, n.getValue(), runtime.getVMConfig().klassOffset);
        FloatingReadNode read = graph.unique(new FloatingReadNode(address, CLASS_KLASS_LOCATION, null, n.stamp(), n.getGuard(), BarrierType.NONE));
        n.replaceAtUsagesAndDelete(read);
    }

    private void lowerInvoke(Invoke invoke, LoweringTool tool, StructuredGraph graph) {
        if (invoke.callTarget() instanceof MethodCallTargetNode) {
            MethodCallTargetNode callTarget = (MethodCallTargetNode) invoke.callTarget();
            NodeInputList<ValueNode> parameters = callTarget.arguments();
            ValueNode receiver = parameters.size() <= 0 ? null : parameters.get(0);
            if (!callTarget.isStatic() && receiver.stamp() instanceof ObjectStamp && !StampTool.isPointerNonNull(receiver)) {
                GuardingNode receiverNullCheck = createNullCheck(receiver, invoke.asNode(), tool);
                PiNode nonNullReceiver = graph.unique(new PiNode(receiver, ((ObjectStamp) receiver.stamp()).join(StampFactory.objectNonNull()), (ValueNode) receiverNullCheck));
                parameters.set(0, nonNullReceiver);
                receiver = nonNullReceiver;
            }
            JavaType[] signature = callTarget.targetMethod().getSignature().toParameterTypes(callTarget.isStatic() ? null : callTarget.targetMethod().getDeclaringClass());

            LoweredCallTargetNode loweredCallTarget = null;
            if (InlineVTableStubs.getValue() && callTarget.invokeKind().isIndirect() && (AlwaysInlineVTableStubs.getValue() || invoke.isPolymorphic())) {
                HotSpotResolvedJavaMethod hsMethod = (HotSpotResolvedJavaMethod) callTarget.targetMethod();
                ResolvedJavaType receiverType = invoke.getReceiverType();
                if (hsMethod.isInVirtualMethodTable(receiverType)) {
                    JavaKind wordKind = runtime.getTarget().wordJavaKind;
                    ValueNode hub = createReadHub(graph, receiver, tool);

                    ReadNode metaspaceMethod = createReadVirtualMethod(graph, hub, hsMethod, receiverType);
                    // We use LocationNode.ANY_LOCATION for the reads that access the
                    // compiled code entry as HotSpot does not guarantee they are final
                    // values.
                    int methodCompiledEntryOffset = runtime.getVMConfig().methodCompiledEntryOffset;
                    AddressNode address = createOffsetAddress(graph, metaspaceMethod, methodCompiledEntryOffset);
                    ReadNode compiledEntry = graph.add(new ReadNode(address, any(), StampFactory.forKind(wordKind), BarrierType.NONE));

                    loweredCallTarget = graph.add(new HotSpotIndirectCallTargetNode(metaspaceMethod, compiledEntry, parameters.toArray(new ValueNode[parameters.size()]), callTarget.returnStamp(),
                                    signature, callTarget.targetMethod(),
                                    HotSpotCallingConventionType.JavaCall, callTarget.invokeKind()));

                    graph.addBeforeFixed(invoke.asNode(), metaspaceMethod);
                    graph.addAfterFixed(metaspaceMethod, compiledEntry);
                }
            }

            if (loweredCallTarget == null) {
                loweredCallTarget = graph.add(new HotSpotDirectCallTargetNode(parameters.toArray(new ValueNode[parameters.size()]), callTarget.returnStamp(),
                                signature, callTarget.targetMethod(),
                                HotSpotCallingConventionType.JavaCall,
                                callTarget.invokeKind()));
            }
            callTarget.replaceAndDelete(loweredCallTarget);
        }
    }

    @Override
    protected Stamp loadStamp(Stamp stamp, JavaKind kind, boolean compressible) {
        if (kind == JavaKind.Object && compressible && runtime.getVMConfig().useCompressedOops) {
            return NarrowOopStamp.compressed((ObjectStamp) stamp, runtime.getVMConfig().getOopEncoding());
        }
        return super.loadStamp(stamp, kind, compressible);
    }

    @Override
    protected ValueNode implicitLoadConvert(JavaKind kind, ValueNode value, boolean compressible) {
        if (kind == JavaKind.Object && compressible && runtime.getVMConfig().useCompressedOops) {
            return new CompressionNode(CompressionOp.Uncompress, value, runtime.getVMConfig().getOopEncoding());
        }
        return super.implicitLoadConvert(kind, value, compressible);
    }

    @Override
    public ValueNode staticFieldBase(StructuredGraph graph, ResolvedJavaField f) {
        HotSpotResolvedJavaField field = (HotSpotResolvedJavaField) f;
        JavaConstant base = constantReflection.asJavaClass(field.getDeclaringClass());
        return ConstantNode.forConstant(base, metaAccess, graph);
    }

    @Override
    protected ValueNode implicitStoreConvert(JavaKind kind, ValueNode value, boolean compressible) {
        if (kind == JavaKind.Object && compressible && runtime.getVMConfig().useCompressedOops) {
            return new CompressionNode(CompressionOp.Compress, value, runtime.getVMConfig().getOopEncoding());
        }
        return super.implicitStoreConvert(kind, value, compressible);
    }

    @Override
    protected ValueNode createReadArrayComponentHub(StructuredGraph graph, ValueNode arrayHub, FixedNode anchor) {
        /*
         * Anchor the read of the element klass to the cfg, because it is only valid when arrayClass
         * is an object class, which might not be the case in other parts of the compiled method.
         */
        AddressNode address = createOffsetAddress(graph, arrayHub, runtime.getVMConfig().arrayClassElementOffset);
        return graph.unique(new FloatingReadNode(address, OBJ_ARRAY_KLASS_ELEMENT_KLASS_LOCATION, null, KlassPointerStamp.klassNonNull(), AbstractBeginNode.prevBegin(anchor)));
    }

    @Override
    protected void lowerUnsafeLoadNode(UnsafeLoadNode load, LoweringTool tool) {
        StructuredGraph graph = load.graph();
        if (load.getGuardingCondition() == null && !graph.getGuardsStage().allowsFloatingGuards() && addReadBarrier(load)) {
            unsafeLoadSnippets.lower(load, tool);
        } else {
            super.lowerUnsafeLoadNode(load, tool);
        }
    }

    private void lowerLoadMethodNode(LoadMethodNode loadMethodNode) {
        StructuredGraph graph = loadMethodNode.graph();
        HotSpotResolvedJavaMethod method = (HotSpotResolvedJavaMethod) loadMethodNode.getMethod();
        ReadNode metaspaceMethod = createReadVirtualMethod(graph, loadMethodNode.getHub(), method, loadMethodNode.getReceiverType());
        graph.replaceFixed(loadMethodNode, metaspaceMethod);
    }

    private static void lowerGetClassNode(GetClassNode getClass, LoweringTool tool, StructuredGraph graph) {
        StampProvider stampProvider = tool.getStampProvider();
        LoadHubNode hub = graph.unique(new LoadHubNode(stampProvider, getClass.getObject()));
        HubGetClassNode hubGetClass = graph.unique(new HubGetClassNode(tool.getMetaAccess(), hub));
        getClass.replaceAtUsagesAndDelete(hubGetClass);
        hub.lower(tool);
        hubGetClass.lower(tool);
    }

    private void lowerStoreHubNode(StoreHubNode storeHub, StructuredGraph graph) {
        WriteNode hub = createWriteHub(graph, storeHub.getObject(), storeHub.getValue());
        graph.replaceFixed(storeHub, hub);
    }

    @Override
    public BarrierType fieldInitializationBarrier(JavaKind entryKind) {
        return (entryKind == JavaKind.Object && !runtime.getVMConfig().useDeferredInitBarriers) ? BarrierType.IMPRECISE : BarrierType.NONE;
    }

    @Override
    public BarrierType arrayInitializationBarrier(JavaKind entryKind) {
        return (entryKind == JavaKind.Object && !runtime.getVMConfig().useDeferredInitBarriers) ? BarrierType.PRECISE : BarrierType.NONE;
    }

    private void lowerOSRStartNode(OSRStartNode osrStart) {
        StructuredGraph graph = osrStart.graph();
        if (graph.getGuardsStage() == StructuredGraph.GuardsStage.FIXED_DEOPTS) {
            StartNode newStart = graph.add(new StartNode());
            ParameterNode buffer = graph.addWithoutUnique(new ParameterNode(0, StampPair.createSingle(StampFactory.forKind(runtime.getTarget().wordJavaKind))));
            ForeignCallNode migrationEnd = graph.add(new ForeignCallNode(foreignCalls, OSR_MIGRATION_END, buffer));
            migrationEnd.setStateAfter(osrStart.stateAfter());

            newStart.setNext(migrationEnd);
            FixedNode next = osrStart.next();
            osrStart.setNext(null);
            migrationEnd.setNext(next);
            graph.setStart(newStart);

            // mirroring the calculations in c1_GraphBuilder.cpp (setup_osr_entry_block)
            int localsOffset = (graph.method().getMaxLocals() - 1) * 8;
            for (OSRLocalNode osrLocal : graph.getNodes(OSRLocalNode.TYPE)) {
                int size = osrLocal.getStackKind().getSlotCount();
                int offset = localsOffset - (osrLocal.index() + size - 1) * 8;
                AddressNode address = createOffsetAddress(graph, buffer, offset);
                ReadNode load = graph.add(new ReadNode(address, any(), osrLocal.stamp(), BarrierType.NONE));
                osrLocal.replaceAndDelete(load);
                graph.addBeforeFixed(migrationEnd, load);
            }
            osrStart.replaceAtUsagesAndDelete(newStart);
        }
    }

    static final class Exceptions {
        protected static final ArrayIndexOutOfBoundsException cachedArrayIndexOutOfBoundsException;
        protected static final NullPointerException cachedNullPointerException;

        static {
            cachedArrayIndexOutOfBoundsException = new ArrayIndexOutOfBoundsException();
            cachedArrayIndexOutOfBoundsException.setStackTrace(new StackTraceElement[0]);
            cachedNullPointerException = new NullPointerException();
            cachedNullPointerException.setStackTrace(new StackTraceElement[0]);
        }
    }

    public static final class RuntimeCalls {
        public static final ForeignCallDescriptor CREATE_ARRAY_STORE_EXCEPTION = new ForeignCallDescriptor("createArrayStoreException", ArrayStoreException.class, Object.class);
        public static final ForeignCallDescriptor CREATE_CLASS_CAST_EXCEPTION = new ForeignCallDescriptor("createClassCastException", ClassCastException.class, Object.class, KlassPointer.class);
        public static final ForeignCallDescriptor CREATE_NULL_POINTER_EXCEPTION = new ForeignCallDescriptor("createNullPointerException", NullPointerException.class);
        public static final ForeignCallDescriptor CREATE_OUT_OF_BOUNDS_EXCEPTION = new ForeignCallDescriptor("createOutOfBoundsException", ArrayIndexOutOfBoundsException.class, int.class);
    }

    private boolean throwCachedException(BytecodeExceptionNode node) {
        Throwable exception;
        if (node.getExceptionClass() == NullPointerException.class) {
            exception = Exceptions.cachedNullPointerException;
        } else if (node.getExceptionClass() == ArrayIndexOutOfBoundsException.class) {
            exception = Exceptions.cachedArrayIndexOutOfBoundsException;
        } else {
            return false;
        }

        StructuredGraph graph = node.graph();
        FloatingNode exceptionNode = ConstantNode.forConstant(constantReflection.forObject(exception), metaAccess, graph);
        graph.replaceFixedWithFloating(node, exceptionNode);
        return true;
    }

    private void lowerBytecodeExceptionNode(BytecodeExceptionNode node) {
        if (OmitHotExceptionStacktrace.getValue()) {
            if (throwCachedException(node)) {
                return;
            }
        }

        ForeignCallDescriptor descriptor;
        if (node.getExceptionClass() == NullPointerException.class) {
            descriptor = RuntimeCalls.CREATE_NULL_POINTER_EXCEPTION;
        } else if (node.getExceptionClass() == ArrayIndexOutOfBoundsException.class) {
            descriptor = RuntimeCalls.CREATE_OUT_OF_BOUNDS_EXCEPTION;
        } else if (node.getExceptionClass() == ArrayStoreException.class) {
            descriptor = RuntimeCalls.CREATE_ARRAY_STORE_EXCEPTION;
        } else if (node.getExceptionClass() == ClassCastException.class) {
            descriptor = RuntimeCalls.CREATE_CLASS_CAST_EXCEPTION;
        } else {
            throw GraalError.shouldNotReachHere();
        }

        StructuredGraph graph = node.graph();
        ForeignCallNode foreignCallNode = graph.add(new ForeignCallNode(foreignCalls, descriptor, node.stamp(), node.getArguments()));
        graph.replaceFixedWithFixed(node, foreignCallNode);
    }

    private boolean addReadBarrier(UnsafeLoadNode load) {
        if (runtime.getVMConfig().useG1GC && load.graph().getGuardsStage() == StructuredGraph.GuardsStage.FIXED_DEOPTS && load.object().getStackKind() == JavaKind.Object &&
                        load.accessKind() == JavaKind.Object && !StampTool.isPointerAlwaysNull(load.object())) {
            ResolvedJavaType type = StampTool.typeOrNull(load.object());
            if (type != null && !type.isArray()) {
                return true;
            }
        }
        return false;
    }

    private ReadNode createReadVirtualMethod(StructuredGraph graph, ValueNode hub, HotSpotResolvedJavaMethod method, ResolvedJavaType receiverType) {
        return createReadVirtualMethod(graph, hub, method.vtableEntryOffset(receiverType));
    }

    private ReadNode createReadVirtualMethod(StructuredGraph graph, ValueNode hub, int vtableEntryOffset) {
        assert vtableEntryOffset > 0;
        // We use LocationNode.ANY_LOCATION for the reads that access the vtable
        // entry as HotSpot does not guarantee that this is a final value.
        Stamp methodStamp = MethodPointerStamp.method();
        AddressNode address = createOffsetAddress(graph, hub, vtableEntryOffset);
        ReadNode metaspaceMethod = graph.add(new ReadNode(address, any(), methodStamp, BarrierType.NONE));
        return metaspaceMethod;
    }

    @Override
    protected ValueNode createReadHub(StructuredGraph graph, ValueNode object, LoweringTool tool) {
        if (tool.getLoweringStage() != LoweringTool.StandardLoweringStage.LOW_TIER) {
            return graph.unique(new LoadHubNode(tool.getStampProvider(), object));
        }
        assert !object.isConstant() || object.isNullConstant();

        KlassPointerStamp hubStamp = KlassPointerStamp.klassNonNull();
        if (runtime.getVMConfig().useCompressedClassPointers) {
            hubStamp = hubStamp.compressed(runtime.getVMConfig().getKlassEncoding());
        }

        AddressNode address = createOffsetAddress(graph, object, runtime.getVMConfig().hubOffset);
        LocationIdentity hubLocation = runtime.getVMConfig().useCompressedClassPointers ? COMPRESSED_HUB_LOCATION : HUB_LOCATION;
        FloatingReadNode memoryRead = graph.unique(new FloatingReadNode(address, hubLocation, null, hubStamp, null, BarrierType.NONE));
        if (runtime.getVMConfig().useCompressedClassPointers) {
            return CompressionNode.uncompress(memoryRead, runtime.getVMConfig().getKlassEncoding());
        } else {
            return memoryRead;
        }
    }

    private WriteNode createWriteHub(StructuredGraph graph, ValueNode object, ValueNode value) {
        assert !object.isConstant() || object.asConstant().isDefaultForKind();

        ValueNode writeValue = value;
        if (runtime.getVMConfig().useCompressedClassPointers) {
            writeValue = CompressionNode.compress(value, runtime.getVMConfig().getKlassEncoding());
        }

        AddressNode address = createOffsetAddress(graph, object, runtime.getVMConfig().hubOffset);
        return graph.add(new WriteNode(address, HUB_WRITE_LOCATION, writeValue, BarrierType.NONE));
    }

    @Override
    protected BarrierType fieldLoadBarrierType(ResolvedJavaField f) {
        HotSpotResolvedJavaField loadField = (HotSpotResolvedJavaField) f;
        BarrierType barrierType = BarrierType.NONE;
        if (runtime.getVMConfig().useG1GC && loadField.getJavaKind() == JavaKind.Object && metaAccess.lookupJavaType(Reference.class).equals(loadField.getDeclaringClass()) &&
                        loadField.getName().equals("referent")) {
            barrierType = BarrierType.PRECISE;
        }
        return barrierType;
    }

    @Override
    public int fieldOffset(ResolvedJavaField f) {
        HotSpotResolvedJavaField field = (HotSpotResolvedJavaField) f;
        return field.offset();
    }

    @Override
    public int arrayScalingFactor(JavaKind kind) {
        if (runtime.getVMConfig().useCompressedOops && kind == JavaKind.Object) {
            return super.arrayScalingFactor(JavaKind.Int);
        } else {
            return super.arrayScalingFactor(kind);
        }
    }

    @Override
    public int arrayBaseOffset(JavaKind kind) {
        return getArrayBaseOffset(kind);
    }

    @Override
    public int arrayLengthOffset() {
        return runtime.getVMConfig().arrayOopDescLengthOffset();
    }

    @Override
    public LocationIdentity initLocationIdentity() {
        return INIT_LOCATION;
    }
}<|MERGE_RESOLUTION|>--- conflicted
+++ resolved
@@ -111,13 +111,7 @@
 import com.oracle.graal.nodes.calc.IntegerDivRemNode;
 import com.oracle.graal.nodes.calc.IsNullNode;
 import com.oracle.graal.nodes.calc.RemNode;
-<<<<<<< HEAD
-import com.oracle.graal.nodes.calc.UnsignedDivNode;
-import com.oracle.graal.nodes.calc.UnsignedRemNode;
 import com.oracle.graal.nodes.debug.StringToBytesNode;
-=======
-import com.oracle.graal.nodes.debug.RuntimeStringNode;
->>>>>>> 77078b6b
 import com.oracle.graal.nodes.debug.VerifyHeapNode;
 import com.oracle.graal.nodes.extended.BytecodeExceptionNode;
 import com.oracle.graal.nodes.extended.ForeignCallNode;
@@ -323,17 +317,11 @@
             exceptionObjectSnippets.lower((LoadExceptionObjectNode) n, registers, tool);
         } else if (n instanceof AssertionNode) {
             assertionSnippets.lower((AssertionNode) n, tool);
-<<<<<<< HEAD
         } else if (n instanceof StringToBytesNode) {
             if (graph.getGuardsStage().areDeoptsFixed()) {
                 stringToBytesSnippets.lower((StringToBytesNode) n, tool);
             }
-        } else if (n instanceof IntegerDivNode || n instanceof IntegerRemNode || n instanceof UnsignedDivNode || n instanceof UnsignedRemNode) {
-=======
-        } else if (n instanceof RuntimeStringNode) {
-            runtimeStringSnippets.lower((RuntimeStringNode) n, tool);
         } else if (n instanceof IntegerDivRemNode) {
->>>>>>> 77078b6b
             // Nothing to do for division nodes. The HotSpot signal handler catches divisions by
             // zero and the MIN_VALUE / -1 cases.
         } else if (n instanceof AbstractDeoptimizeNode || n instanceof UnwindNode || n instanceof RemNode || n instanceof SafepointNode) {

--- conflicted
+++ resolved
@@ -7,11 +7,8 @@
 * Added [a factory method](https://www.graalvm.org/sdk/javadoc/org/graalvm/polyglot/io/FileSystem.html#newDefaultFileSystem--) creating a FileSystem based on the host Java NIO. The obtained instance can be used as a delegate in a decorating filesystem.
 * Added `PolyglotException.isResourceExhausted()` to determine if an error was caused by a resource limit (e.g. OutOfMemoryError) that was exceeded.
 * Added `Context.parse(Source)` to parse but not evaluate a source. Parsing a source allows to trigger e.g. syntax validation prior to executing the code.
-<<<<<<< HEAD
 * Added optional [FileSystem.isSameFile](https://www.graalvm.org/sdk/javadoc/org/graalvm/polyglot/io/FileSystem.html#isSameFile-java.nio.file.Path-java.nio.file.Path-java.nio.file.LinkOption...-) method testing if the given paths refer to the same physical file. The method can be overridden by the `FileSystem` implementer with a more efficient test.
-=======
 * Added `EconomicMap.putIfAbsent(K, V)` to associate a value with the specified key if not already present in the map.
->>>>>>> b8bc5380
 
 ## Version 20.1.0
 * The `PerformanceWarningsAreFatal` and `TracePerformanceWarnings` engine options take a comma separated list of performance warning types. Allowed warning types are `call` to enable virtual call warnings, `instanceof` to enable virtual instance of warnings and `store` to enables virtual store warnings. There are also `all` and `none` types to enable (disable) all performance warnings.

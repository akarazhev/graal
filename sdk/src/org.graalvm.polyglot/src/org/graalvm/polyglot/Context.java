--- conflicted
+++ resolved
@@ -1439,15 +1439,11 @@
                 Context ctx = engine.impl.createContext(null, null, null, hostClassLookupEnabled, hostAccess, polyglotAccess, nativeAccess, createThread,
                                 io, hostClassLoading, experimentalOptions,
                                 localHostLookupFilter, Collections.emptyMap(), arguments == null ? Collections.emptyMap() : arguments,
-<<<<<<< HEAD
-                                onlyLanguages, customFileSystem, customLogHandler, createProcess, processHandler, environmentAccess, environment, zone);
+                                onlyLanguages, customFileSystem, customLogHandler, createProcess, processHandler, environmentAccess, environment, zone, limits);
                 if (finishInitializationWhenContextIsReady[0] != null) {
                     finishInitializationWhenContextIsReady[0].run();
                 }
                 return ctx;
-=======
-                                onlyLanguages, customFileSystem, customLogHandler, createProcess, processHandler, environmentAccess, environment, zone, limits);
->>>>>>> a4a33c93
             } else {
                 if (messageTransport != null) {
                     throw new IllegalStateException("Cannot use MessageTransport in a context that shares an Engine.");
